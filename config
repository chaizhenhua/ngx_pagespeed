--- conflicted
+++ resolved
@@ -135,17 +135,9 @@
     $ps_src/ngx_server_context.cc \
     $ps_src/ngx_base_fetch.cc \
     $ps_src/ngx_thread_system.cc \
-<<<<<<< HEAD
-    $mod_pagespeed_dir/net/instaweb/apache/serf_url_async_fetcher.cc"
-=======
     $ps_src/ngx_message_handler.cc \
     $ps_src/pthread_shared_mem.cc \
-    $mod_pagespeed_dir/net/instaweb/apache/apr_thread_compatible_pool.cc \
-    $mod_pagespeed_dir/net/instaweb/apache/serf_url_async_fetcher.cc \
-    $mod_pagespeed_dir/net/instaweb/apache/apr_mem_cache.cc \
-    $mod_pagespeed_dir/net/instaweb/util/key_value_codec.cc \
-    $mod_pagespeed_dir/third_party/aprutil/apr_memcache2.c"
->>>>>>> e081fff0
+    $mod_pagespeed_dir/net/instaweb/apache/serf_url_async_fetcher.cc"
   HTTP_AUX_FILTER_MODULES="$HTTP_AUX_FILTER_MODULES $ngx_addon_name"
   CORE_LIBS="$CORE_LIBS $pagespeed_libs"
   CORE_INCS="$CORE_INCS $pagespeed_include"
