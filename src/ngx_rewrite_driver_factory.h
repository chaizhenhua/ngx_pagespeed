/*
 * Copyright 2012 Google Inc.
 *
 * Licensed under the Apache License, Version 2.0 (the "License");
 * you may not use this file except in compliance with the License.
 * You may obtain a copy of the License at
 *
 *      http://www.apache.org/licenses/LICENSE-2.0
 *
 * Unless required by applicable law or agreed to in writing, software
 * distributed under the License is distributed on an "AS IS" BASIS,
 * WITHOUT WARRANTIES OR CONDITIONS OF ANY KIND, either express or implied.
 * See the License for the specific language governing permissions and
 * limitations under the License.
 */

// Author: jefftk@google.com (Jeff Kaufman)

#ifndef NGX_REWRITE_DRIVER_FACTORY_H_
#define NGX_REWRITE_DRIVER_FACTORY_H_

#include <set>

#include "apr_pools.h"
#include "base/scoped_ptr.h"
#include "net/instaweb/rewriter/public/rewrite_driver_factory.h"
#include "net/instaweb/util/public/md5_hasher.h"
#include "net/instaweb/util/public/simple_stats.h"

// TODO(oschaaf): We should reparent ApacheRewriteDriverFactory and
// NgxRewriteDriverFactory to a new class OriginRewriteDriverFactory and factor
// out as much as possible.

namespace net_instaweb {

class AbstractSharedMem;
class AprMemCache;
class AsyncCache;
class CacheInterface;
class NgxServerContext;
class NgxCache;
class NgxRewriteOptions;
class SlowWorker;
class StaticJavaScriptManager;

class NgxRewriteDriverFactory : public RewriteDriverFactory {
 public:
  static const char kStaticJavaScriptPrefix[];
  static const char kMemcached[];

  // main_conf will have only options set in the main block.  It may be NULL,
  // and we do not take ownership.
  explicit NgxRewriteDriverFactory(NgxRewriteOptions* main_conf);
  virtual ~NgxRewriteDriverFactory();
  virtual Hasher* NewHasher();
  virtual UrlFetcher* DefaultUrlFetcher();
  virtual UrlAsyncFetcher* DefaultAsyncUrlFetcher();
  virtual MessageHandler* DefaultHtmlParseMessageHandler();
  virtual MessageHandler* DefaultMessageHandler();
  virtual FileSystem* DefaultFileSystem();
  virtual Timer* DefaultTimer();
  virtual NamedLockManager* DefaultLockManager();
  virtual void SetupCaches(ServerContext* server_context);
  virtual Statistics* statistics();
  // Create a new RewriteOptions.  In this implementation it will be an
  // NgxRewriteOptions.
  virtual RewriteOptions* NewRewriteOptions();
  // Print out details of all the connections to memcached servers.
  void PrintMemCacheStats(GoogleString* out);
  // Initializes the StaticJavascriptManager.
  virtual void InitStaticJavascriptManager(
      StaticJavascriptManager* static_js_manager);
  // Release all the resources. It also calls the base class ShutDown to
  // release the base class resources.
  virtual void ShutDown();
  virtual void StopCacheActivity();
  NgxServerContext* MakeNgxServerContext();
  // Finds a Cache for the file_cache_path in the config.  If none exists,
  // creates one, using all the other parameters in the NgxRewriteOptions.
  // Currently, no checking is done that the other parameters (e.g. cache
  // size, cleanup interval, etc.) are consistent.
  NgxCache* GetCache(NgxRewriteOptions* rewrite_options);

  AbstractSharedMem* shared_mem_runtime() const {
    return shared_mem_runtime_.get();
  }

  SlowWorker* slow_worker() { return slow_worker_.get(); }

  // Create a new AprMemCache from the given hostname[:port] specification.
  AprMemCache* NewAprMemCache(const GoogleString& spec);

  // Makes a memcached-based cache if the configuration contains a
  // memcached server specification.  The l2_cache passed in is used
  // to handle puts/gets for huge (>1M) values.  NULL is returned if
  // memcached is not specified for this server.
  //
  // If a non-null CacheInterface* is returned, its ownership is transferred
  // to the caller and must be freed on destruction.
  CacheInterface* GetMemcached(NgxRewriteOptions* options,
                               CacheInterface* l2_cache);

  // Returns the filesystem metadata cache for the given config's specification
  // (if it has one). NULL is returned if no cache is specified.
  CacheInterface* GetFilesystemMetadataCache(NgxRewriteOptions* config);

  // Starts pagespeed threads if they've not been started already.  Must be
  // called after the caller has finished any forking it intends to do.
  void StartThreads();
  // This helper method contains init procedures invoked by both RootInit()
  // and ChildInit()
  void ParentOrChildInit();
  // For shared memory resources the general setup we follow is to have the
  // first running process (aka the root) create the necessary segments and
  // fill in their shared data structures, while processes created to actually
  // handle requests attach to already existing shared data structures.
  //
  // During normal server startup[1], RootInit() is called from the nginx hooks
  // in the root process for the first task, and then ChildInit() is called in
  // any child process.
  //
  // Keep in mind, however, that when fork() is involved a process may
  // effectively see both calls, in which case the 'ChildInit' call would
  // come second and override the previous root status. Both calls are also
  // invoked in the debug single-process mode.
  //
  // [1] Besides normal startup, nginx also uses a temporary process to
  // syntax check the config file. That basically looks like a complete
  // normal startup and shutdown to the code.
  bool is_root_process() const { return is_root_process_; }
  void RootInit();
  void ChildInit();
<<<<<<< HEAD

  bool use_per_vhost_statistics() const {
    return use_per_vhost_statistics_;
  }
=======
>>>>>>> 5a73e371

  void set_use_per_vhost_statistics(bool x) {
    use_per_vhost_statistics_ = x;
  }
 private:
  SimpleStats simple_stats_;
  Timer* timer_;
  scoped_ptr<SlowWorker> slow_worker_;
  scoped_ptr<AbstractSharedMem> shared_mem_runtime_;
  typedef std::map<GoogleString, NgxCache*> PathCacheMap;
  PathCacheMap path_cache_map_;
  MD5Hasher cache_hasher_;
  NgxRewriteOptions* main_conf_;
  typedef std::set<NgxServerContext*> NgxServerContextSet;
  NgxServerContextSet uninitialized_server_contexts_;

  // memcache connections are expensive.  Just allocate one per
  // distinct server-list.  At the moment there is no consistency
  // checking for other parameters.  Note that each memcached
  // interface share the thread allocation, based on the
  // ModPagespeedMemcachedThreads settings first encountered for
  // a particular server-set.
  //
  // The QueuedWorkerPool for async cache-gets is shared among all
  // memcached connections.
  //
  // The CacheInterface* value in the MemcacheMap now includes,
  // depending on options, instances of CacheBatcher, AsyncCache,
  // and CacheStats.  Explicit lists of AprMemCache instances and
  // AsyncCache objects are also included, as they require extra
  // treatment during startup and shutdown.
  typedef std::map<GoogleString, CacheInterface*> MemcachedMap;
  MemcachedMap memcached_map_;
  scoped_ptr<QueuedWorkerPool> memcached_pool_;
  std::vector<AprMemCache*> memcache_servers_;
  std::vector<AsyncCache*> async_caches_;
  bool threads_started_;
<<<<<<< HEAD
  // If true, we'll have a separate statistics object for each vhost
  // (along with a global aggregate), rather than just a single object
  // aggregating all of them.
  bool use_per_vhost_statistics_;
=======
>>>>>>> 5a73e371
  bool is_root_process_;

  DISALLOW_COPY_AND_ASSIGN(NgxRewriteDriverFactory);
};

}  // namespace net_instaweb

#endif  // NGX_REWRITE_DRIVER_FACTORY_H_<|MERGE_RESOLUTION|>--- conflicted
+++ resolved
@@ -130,14 +130,10 @@
   bool is_root_process() const { return is_root_process_; }
   void RootInit();
   void ChildInit();
-<<<<<<< HEAD
 
   bool use_per_vhost_statistics() const {
     return use_per_vhost_statistics_;
   }
-=======
->>>>>>> 5a73e371
-
   void set_use_per_vhost_statistics(bool x) {
     use_per_vhost_statistics_ = x;
   }
@@ -174,13 +170,10 @@
   std::vector<AprMemCache*> memcache_servers_;
   std::vector<AsyncCache*> async_caches_;
   bool threads_started_;
-<<<<<<< HEAD
   // If true, we'll have a separate statistics object for each vhost
   // (along with a global aggregate), rather than just a single object
   // aggregating all of them.
   bool use_per_vhost_statistics_;
-=======
->>>>>>> 5a73e371
   bool is_root_process_;
 
   DISALLOW_COPY_AND_ASSIGN(NgxRewriteDriverFactory);
