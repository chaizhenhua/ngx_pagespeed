--- conflicted
+++ resolved
@@ -1528,19 +1528,10 @@
   ctx->is_resource_fetch = is_resource_fetch;
   ctx->write_pending = false;
   ctx->pagespeed_connection = NULL;
-<<<<<<< HEAD
 
   rc = ps_create_connection(ctx);
   if (rc != NGX_OK) {
     close(file_descriptors[1]);
-
-=======
-
-  rc = ps_create_connection(ctx);
-  if (rc != NGX_OK) {
-    close(file_descriptors[1]);
-
->>>>>>> 85a36b81
     ngx_log_error(NGX_LOG_ERR, r->connection->log, 0,
                   "ps_create_request_context: "
                   "no pagespeed connection.");
