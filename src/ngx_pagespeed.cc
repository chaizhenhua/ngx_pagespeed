/*
 * Copyright 2012 Google Inc.
 *
 * Licensed under the Apache License, Version 2.0 (the "License");
 * you may not use this file except in compliance with the License.
 * You may obtain a copy of the License at
 *
 *      http://www.apache.org/licenses/LICENSE-2.0
 *
 * Unless required by applicable law or agreed to in writing, software
 * distributed under the License is distributed on an "AS IS" BASIS,
 * WITHOUT WARRANTIES OR CONDITIONS OF ANY KIND, either express or implied.
 * See the License for the specific language governing permissions and
 * limitations under the License.
 */

// Author: jefftk@google.com (Jeff Kaufman)

/*
 * Usage:
 *   server {
 *     pagespeed    on|off;
 *   }
 */

#include "ngx_pagespeed.h"

#include <vector>
#include <set>

#include "ngx_base_fetch.h"
#include "ngx_message_handler.h"
#include "ngx_request_context.h"
#include "ngx_rewrite_driver_factory.h"
#include "ngx_rewrite_options.h"
#include "ngx_server_context.h"
#include "ngx_thread_system.h"

#include "apr_time.h"

#include "net/instaweb/automatic/public/proxy_fetch.h"
#include "net/instaweb/http/public/content_type.h"
#include "net/instaweb/http/public/request_context.h"
#include "net/instaweb/rewriter/public/furious_matcher.h"
#include "net/instaweb/rewriter/public/furious_util.h"
#include "net/instaweb/rewriter/public/process_context.h"
#include "net/instaweb/rewriter/public/resource_fetch.h"
#include "net/instaweb/rewriter/public/rewrite_driver.h"
#include "net/instaweb/rewriter/public/static_asset_manager.h"
#include "net/instaweb/public/global_constants.h"
#include "net/instaweb/public/version.h"
#include "net/instaweb/util/public/google_message_handler.h"
#include "net/instaweb/util/public/google_url.h"
#include "net/instaweb/util/public/gzip_inflater.h"
#include "pthread_shared_mem.h"
#include "net/instaweb/util/public/query_params.h"
#include "net/instaweb/util/public/stdio_file_system.h"
#include "net/instaweb/util/public/string.h"
#include "net/instaweb/util/public/string_writer.h"
#include "net/instaweb/util/public/time_util.h"
#include "net/instaweb/util/stack_buffer.h"

extern ngx_module_t ngx_pagespeed;

// Hacks for debugging.
#define DBG(r, args...)                                       \
  ngx_log_error(NGX_LOG_DEBUG, (r)->connection->log, 0, args)
#define PDBG(ctx, args...)                                       \
  ngx_log_error(NGX_LOG_DEBUG, (ctx)->pagespeed_connection->log, 0, args)
#define CDBG(cf, args...)                                     \
  ngx_conf_log_error(NGX_LOG_DEBUG, cf, 0, args)

// Unused flag, see
// http://lxr.evanmiller.org/http/source/http/ngx_http_request.h#L130
#define  NGX_HTTP_PAGESPEED_BUFFERED 0x08

namespace ngx_psol {

StringPiece str_to_string_piece(ngx_str_t s) {
  return StringPiece(reinterpret_cast<char*>(s.data), s.len);
}

char* string_piece_to_pool_string(ngx_pool_t* pool, StringPiece sp) {
  // Need space for the final null.
  ngx_uint_t buffer_size = sp.size() + 1;
  char* s = static_cast<char*>(ngx_palloc(pool, buffer_size));
  if (s == NULL) {
    return NULL;
  }
  sp.copy(s, buffer_size /* max to copy */);
  s[buffer_size-1] = '\0';  // Null terminate it.
  return s;
}

ngx_int_t string_piece_to_buffer_chain(
    ngx_pool_t* pool, StringPiece sp, ngx_chain_t** link_ptr,
    bool send_last_buf) {

  if (!send_last_buf && sp.size() == 0) {
    // Nothing to send, not even the metadata that this is the last buffer.
    return NGX_DECLINED;
  }

  // Below, *link_ptr will be NULL if we're starting the chain, and the head
  // chain link.
  *link_ptr = NULL;

  // If non-null, the current last link in the chain.
  ngx_chain_t* tail_link = NULL;

  // How far into sp we're currently working on.
  ngx_uint_t offset;

  // TODO(jefftk): look up the nginx buffer size properly.
  ngx_uint_t max_buffer_size = 8192;  // 8k
  for (offset = 0 ;
       offset < sp.size() ||
           // If we need to send the last buffer bit and there's no data, we
           // should send a single empty buffer.  Otherwise we shouldn't
           // generate empty buffers.
           (offset == 0 && sp.size() == 0);
       offset += max_buffer_size) {
    // Prepare a new nginx buffer to put our buffered writes into.
    ngx_buf_t* b = static_cast<ngx_buf_t*>(ngx_calloc_buf(pool));
    if (b == NULL) {
      return NGX_ERROR;
    }

    if (sp.size() == 0) {
      CHECK(offset == 0);                                          // NOLINT
      b->pos = b->start = b->end = b->last = NULL;
      // The purpose of this buffer is just to pass along last_buf.
      b->sync = 1;
    } else {
      CHECK(sp.size() > offset);
      ngx_uint_t b_size = sp.size() - offset;
      if (b_size > max_buffer_size) {
        b_size = max_buffer_size;
      }

      b->start = b->pos = static_cast<u_char*>(ngx_palloc(pool, b_size));
      if (b->pos == NULL) {
        return NGX_ERROR;
      }

      // Copy our writes over.  We're copying from sp[offset] up to
      // sp[offset + b_size] into b which has size b_size.
      sp.copy(reinterpret_cast<char*>(b->pos), b_size, offset);
      b->last = b->end = b->pos + b_size;

      b->temporary = 1;  // Identify this buffer as in-memory and mutable.
    }

    // Prepare a chain link.
    ngx_chain_t* cl = static_cast<ngx_chain_t*>(ngx_alloc_chain_link(pool));
    if (cl == NULL) {
      return NGX_ERROR;
    }

    cl->buf = b;
    cl->next = NULL;

    if (*link_ptr == NULL) {
      // This is the first link in the returned chain.
      *link_ptr = cl;
    } else {
      // Link us into the chain.
      CHECK(tail_link != NULL);
      tail_link->next = cl;
    }

    tail_link = cl;
  }


  CHECK(tail_link != NULL);
  if (send_last_buf) {
    tail_link->buf->last_buf = true;
  }

  return NGX_OK;
}

ngx_int_t copy_response_headers_to_ngx(
    ngx_http_request_t* r,
    const net_instaweb::ResponseHeaders& pagespeed_headers) {
  ngx_http_headers_out_t* headers_out = &r->headers_out;
  headers_out->status = pagespeed_headers.status_code();

  ngx_int_t i;
  for (i = 0 ; i < pagespeed_headers.NumAttributes() ; i++) {
    const GoogleString& name_gs = pagespeed_headers.Name(i);
    const GoogleString& value_gs = pagespeed_headers.Value(i);

    ngx_str_t name, value;
    name.len = name_gs.length();
    name.data = reinterpret_cast<u_char*>(const_cast<char*>(name_gs.data()));
    value.len = value_gs.length();
    value.data = reinterpret_cast<u_char*>(const_cast<char*>(value_gs.data()));

    // TODO(jefftk): If we're setting a cache control header we'd like to
    // prevent any downstream code from changing it.  Specifically, if we're
    // serving a cache-extended resource the url will change if the resource
    // does and so we've given it a long lifetime.  If the site owner has done
    // something like set all css files to a 10-minute cache lifetime, that
    // shouldn't apply to our generated resources.  See Apache code in
    // net/instaweb/apache/header_util:AddResponseHeadersToRequest

    // Make copies of name and value to put into headers_out.

    u_char* value_s = ngx_pstrdup(r->pool, &value);
    if (value_s == NULL) {
      return NGX_ERROR;
    }

    if (STR_EQ_LITERAL(name, "Content-Type")) {
      // Unlike all the other headers, content_type is just a string.
      headers_out->content_type.data = value_s;
      headers_out->content_type.len = value.len;
      headers_out->content_type_len = value.len;
      // In ngx_http_test_content_type() nginx will allocate and calculate
      // content_type_lowcase if we leave it as null.
      headers_out->content_type_lowcase = NULL;
      continue;
    }

    u_char* name_s = ngx_pstrdup(r->pool, &name);
    if (name_s == NULL) {
      return NGX_ERROR;
    }

    ngx_table_elt_t* header = static_cast<ngx_table_elt_t*>(
        ngx_list_push(&headers_out->headers));
    if (header == NULL) {
      return NGX_ERROR;
    }

    header->hash = 1;  // Include this header in the output.
    header->key.len = name.len;
    header->key.data = name_s;
    header->value.len = value.len;
    header->value.data = value_s;

    // Populate the shortcuts to commonly used headers.
    if (STR_EQ_LITERAL(name, "Date")) {
      headers_out->date = header;
    } else if (STR_EQ_LITERAL(name, "Etag")) {
      headers_out->etag = header;
    } else if (STR_EQ_LITERAL(name, "Expires")) {
      headers_out->expires = header;
    } else if (STR_EQ_LITERAL(name, "Last-Modified")) {
      headers_out->last_modified = header;
    } else if (STR_EQ_LITERAL(name, "Location")) {
      headers_out->location = header;
    } else if (STR_EQ_LITERAL(name, "Server")) {
      headers_out->server = header;
    }
  }

  return NGX_OK;
}

namespace {

typedef struct {
  net_instaweb::NgxRewriteDriverFactory* driver_factory;
  net_instaweb::MessageHandler* handler;
} ps_main_conf_t;

typedef struct {
  // If pagespeed is configured in some server block but not this one our
  // per-request code will be invoked but server context will be null.  In those
  // cases we neet to short circuit, not changing anything.  Currently our
  // header filter, body filter, and content handler all do this, but if anyone
  // adds another way for nginx to give us a request to process we need to check
  // there as well.
  net_instaweb::NgxServerContext* server_context;
  net_instaweb::ProxyFetchFactory* proxy_fetch_factory;
  net_instaweb::NgxRewriteOptions* options;
  net_instaweb::MessageHandler* handler;
} ps_srv_conf_t;

typedef struct {
  net_instaweb::NgxRewriteOptions* options;
  net_instaweb::MessageHandler* handler;
} ps_loc_conf_t;

ngx_int_t ps_body_filter(ngx_http_request_t* r, ngx_chain_t* in);

void* ps_create_srv_conf(ngx_conf_t* cf);

char* ps_merge_srv_conf(ngx_conf_t* cf, void* parent, void* child);

char* ps_merge_loc_conf(ngx_conf_t* cf, void* parent, void* child);

void ps_release_request_context(void* data);

void ps_set_buffered(ngx_http_request_t* r, bool on);

GoogleString ps_determine_url(ngx_http_request_t* r);

ps_request_ctx_t* ps_get_request_context(ngx_http_request_t* r);

void ps_initialize_server_context(ps_srv_conf_t* cfg);

ngx_int_t ps_update(ps_request_ctx_t* ctx, ngx_event_t* ev);

void ps_connection_read_handler(ngx_event_t* ev);

ngx_int_t ps_create_connection(ps_request_ctx_t* ctx);

namespace CreateRequestContext {
enum Response {
  kOk,
  kError,
  kNotUnderstood,
  kStaticContent,
  kInvalidUrl,
  kPagespeedDisabled,
  kBeacon,
  kStatistics,
  kMessages,
  kPagespeedSubrequest,
  kNotHeadOrGet,
  kErrorResponse,
};
}  // namespace CreateRequestContext

CreateRequestContext::Response ps_create_request_context(
    ngx_http_request_t* r, bool is_resource_fetch);

void ps_send_to_pagespeed(ngx_http_request_t* r,
                          ps_request_ctx_t* ctx,
                          ps_srv_conf_t* cfg_s,
                          ngx_chain_t* in);

ngx_int_t ps_body_filter(ngx_http_request_t* r, ngx_chain_t* in);

ngx_int_t ps_header_filter(ngx_http_request_t* r);

ngx_int_t ps_init(ngx_conf_t* cf);

char* ps_srv_configure(ngx_conf_t* cf, ngx_command_t* cmd, void* conf);

char* ps_loc_configure(ngx_conf_t* cf, ngx_command_t* cmd, void* conf);

void ps_ignore_sigpipe();

ngx_command_t ps_commands[] = {
  { ngx_string("pagespeed"),
    NGX_HTTP_MAIN_CONF|NGX_HTTP_SRV_CONF|NGX_CONF_TAKE1|
    NGX_CONF_TAKE2|NGX_CONF_TAKE3|NGX_CONF_TAKE4|NGX_CONF_TAKE5,
    ps_srv_configure,
    NGX_HTTP_SRV_CONF_OFFSET,
    0,
    NULL },

  { ngx_string("pagespeed"),
    NGX_HTTP_LOC_CONF|NGX_CONF_TAKE1|
    NGX_CONF_TAKE2|NGX_CONF_TAKE3|NGX_CONF_TAKE4|NGX_CONF_TAKE5,
    ps_loc_configure,
    NGX_HTTP_SRV_CONF_OFFSET,
    0,
    NULL },

  ngx_null_command
};

void ps_ignore_sigpipe() {
  struct sigaction act;
  ngx_memzero(&act, sizeof(act));
  act.sa_handler = SIG_IGN;
  sigemptyset(&act.sa_mask);
  act.sa_flags = 0;
  sigaction(SIGPIPE, &act, NULL);
}

namespace PsConfigure {
enum OptionLevel {
  kServer,
  kLocation,
};
}  // namespace PsConfigure

// These options are copied from mod_instaweb.cc, where
// APACHE_CONFIG_OPTIONX indicates that they can not be set at the
// directory/location level. They are not alphabetized on purpose,
// but rather left in the same order as in mod_instaweb.cc in case
// we end up needing te compare.
// TODO(oschaaf): this duplication is a short term solution.
const char* const global_only_options[] = {
  "BlockingRewriteKey",
  "CacheFlushFilename",
  "CacheFlushPollIntervalSec",
  "DangerPermitFetchFromUnknownHosts",
  "CriticalImagesBeaconEnabled",
  "ExperimentalFetchFromModSpdy",
  "FetcherTimeoutMs",
  "FetchHttps",
  "FetchWithGzip",
  "FileCacheCleanIntervalMs",
  "FileCacheInodeLimit",
  "FileCachePath",
  "FileCacheSizeKb",
  "ForceCaching",
  "ImageMaxRewritesAtOnce",
  "ImgMaxRewritesAtOnce",
  "InheritVHostConfig",
  "InstallCrashHandler",
  "LRUCacheByteLimit",
  "LRUCacheKbPerProcess",
  "MaxCacheableContentLength",
  "MemcachedServers",
  "MemcachedThreads",
  "MemcachedTimeoutUs",
  "MessageBufferSize",
  "NumRewriteThreads",
  "NumExpensiveRewriteThreads",
  "RateLimitBackgroundFetches",
  "ReportUnloadTime",
  "RespectXForwardedProto",
  "SharedMemoryLocks",
  "SlurpDirectory",
  "SlurpFlushLimit",
  "SlurpReadOnly",
  "SupportNoScriptEnabled",
  "StatisticsLoggingChartsCSS",
  "StatisticsLoggingChartsJS",
  "TestProxy",
  "TestProxySlurp",
  "TrackOriginalContentLength",
  "UsePerVHostStatistics",
  "XHeaderValue",
  "LoadFromFile",
  "LoadFromFileMatch",
  "LoadFromFileRule",
  "LoadFromFileRuleMatch",
  "UseNativeFetcher"
};

bool ps_is_global_only_option(const StringPiece& option_name) {
  ngx_uint_t i;
  ngx_uint_t size = sizeof(global_only_options) / sizeof(char*);
  for (i = 0; i < size; i++) {
    if (net_instaweb::StringCaseEqual(global_only_options[i], option_name)) {
      return true;
    }
  }
  return false;
}

#define NGX_PAGESPEED_MAX_ARGS 10
char* ps_configure(ngx_conf_t* cf,
                   net_instaweb::NgxRewriteOptions** options,
                   net_instaweb::MessageHandler* handler,
                   PsConfigure::OptionLevel option_level) {
  if (*options == NULL) {
    *options = new net_instaweb::NgxRewriteOptions();
  }
  // args[0] is always "pagespeed"; ignore it.
  ngx_uint_t n_args = cf->args->nelts - 1;

  // In ps_commands we only register 'pagespeed' as taking up to
  // five arguments, so this check should never fire.
  CHECK(n_args <= NGX_PAGESPEED_MAX_ARGS);
  StringPiece args[NGX_PAGESPEED_MAX_ARGS];

  ngx_str_t* value = static_cast<ngx_str_t*>(cf->args->elts);
  ngx_uint_t i;
  for (i = 0 ; i < n_args ; i++) {
    args[i] = str_to_string_piece(value[i+1]);
  }

  if (net_instaweb::StringCaseEqual("UseNativeFetcher", args[0])) {
    if (option_level != PsConfigure::kServer) {
      return const_cast<char*>(
          "UseNativeFetcher can only be set in the http{} block.");
    }
  }
  if (option_level == PsConfigure::kLocation && n_args > 1) {
    if (ps_is_global_only_option(args[0])) {
      return string_piece_to_pool_string(cf->pool, net_instaweb::StrCat(
          "\"", args[0], "\" cannot be set at location scope"));
    }
  }

  ps_main_conf_t* cfg_m = static_cast<ps_main_conf_t*>(
      ngx_http_cycle_get_module_main_conf(cf->cycle, ngx_pagespeed));
  const char* status = (*options)->ParseAndSetOptions(
      args, n_args, cf->pool, handler, cfg_m->driver_factory);

  // nginx expects us to return a string literal but doesn't mark it const.
  return const_cast<char*>(status);
}

char* ps_srv_configure(ngx_conf_t* cf, ngx_command_t* cmd, void* conf) {
  ps_srv_conf_t* cfg_s = static_cast<ps_srv_conf_t*>(
      ngx_http_conf_get_module_srv_conf(cf, ngx_pagespeed));
  return ps_configure(cf, &cfg_s->options, cfg_s->handler,
                      PsConfigure::kServer);
}

char* ps_loc_configure(ngx_conf_t* cf, ngx_command_t* cmd, void* conf) {
  ps_loc_conf_t* cfg_l = static_cast<ps_loc_conf_t*>(
          ngx_http_conf_get_module_loc_conf(cf, ngx_pagespeed));

  return ps_configure(cf, &cfg_l->options, cfg_l->handler,
                      PsConfigure::kLocation);
}

void ps_cleanup_loc_conf(void* data) {
  ps_loc_conf_t* cfg_l = static_cast<ps_loc_conf_t*>(data);
  delete cfg_l->handler;
  cfg_l->handler = NULL;
  delete cfg_l->options;
  cfg_l->options = NULL;
}

bool factory_deleted = false;

void ps_cleanup_srv_conf(void* data) {
  ps_srv_conf_t* cfg_s = static_cast<ps_srv_conf_t*>(data);

  // destroy the factory on the first call, causing all worker threads
  // to be shut down when we destroy any proxy_fetch_factories. This
  // will prevent any queued callbacks to destroyed proxy fetch factories
  // from being executed

  if (!factory_deleted && cfg_s->server_context != NULL) {
    delete cfg_s->server_context->factory();
    factory_deleted = true;
  }
  if (cfg_s->proxy_fetch_factory != NULL) {
    delete cfg_s->proxy_fetch_factory;
    cfg_s->proxy_fetch_factory = NULL;
  }
  delete cfg_s->handler;
  cfg_s->handler = NULL;
  delete cfg_s->options;
  cfg_s->options = NULL;
}

void ps_cleanup_main_conf(void* data) {
  ps_main_conf_t* cfg_m = static_cast<ps_main_conf_t*>(data);
  delete cfg_m->handler;
  cfg_m->handler = NULL;
  net_instaweb::NgxRewriteDriverFactory::Terminate();
  net_instaweb::NgxRewriteOptions::Terminate();

  // reset the factory deleted flag, so we will clean up properly next time,
  // in case of a configuration reload.
  // TODO(oschaaf): get rid of the factory_deleted flag
  factory_deleted = false;
}

template <typename ConfT> ConfT* ps_create_conf(ngx_conf_t* cf) {
  ConfT* cfg = static_cast<ConfT*>(ngx_pcalloc(cf->pool, sizeof(ConfT)));
  if (cfg == NULL) {
    return NULL;
  }
  cfg->handler = new net_instaweb::GoogleMessageHandler();
  return cfg;
}

void ps_set_conf_cleanup_handler(
    ngx_conf_t* cf, void (func)(void*), void* data) {                // NOLINT
  ngx_pool_cleanup_t* cleanup_m = ngx_pool_cleanup_add(cf->pool, 0);
  if (cleanup_m == NULL) {
     ngx_conf_log_error(
         NGX_LOG_ERR, cf, 0, "failed to register a cleanup handler");
  } else {
     cleanup_m->handler = func;
     cleanup_m->data = data;
  }
}

void* ps_create_main_conf(ngx_conf_t* cf) {
  ps_main_conf_t* cfg_m = ps_create_conf<ps_main_conf_t>(cf);
  if (cfg_m == NULL) {
    return NGX_CONF_ERROR;
  }
  CHECK(!factory_deleted);
  net_instaweb::NgxRewriteOptions::Initialize();
  net_instaweb::NgxRewriteDriverFactory::Initialize();

  cfg_m->driver_factory = new net_instaweb::NgxRewriteDriverFactory(
      new net_instaweb::NgxThreadSystem());
  ps_set_conf_cleanup_handler(cf, ps_cleanup_main_conf, cfg_m);
  return cfg_m;
}

void* ps_create_srv_conf(ngx_conf_t* cf) {
  ps_srv_conf_t* cfg_s = ps_create_conf<ps_srv_conf_t>(cf);
  if (cfg_s == NULL) {
    return NGX_CONF_ERROR;
  }
  ps_set_conf_cleanup_handler(cf, ps_cleanup_srv_conf, cfg_s);
  return cfg_s;
}

void* ps_create_loc_conf(ngx_conf_t* cf) {
  ps_loc_conf_t* cfg_l = ps_create_conf<ps_loc_conf_t>(cf);
  if (cfg_l == NULL) {
    return NGX_CONF_ERROR;
  }
  ps_set_conf_cleanup_handler(cf, ps_cleanup_loc_conf, cfg_l);
  return cfg_l;
}

// nginx has hierarchical configuration.  It maintains configurations at many
// levels.  At various points it needs to merge configurations from different
// levels, and then it calls this.  First it creates the configuration at the
// new level, parsing any pagespeed directives, then it merges in the
// configuration from the level above.  This function should merge the parent
// configuration into the child.  It's more complex than options->Merge() both
// because of the cases where the parent or child didn't have any pagespeed
// directives and because merging is order-dependent in the opposite way we'd
// like.
void ps_merge_options(net_instaweb::NgxRewriteOptions* parent_options,
                      net_instaweb::NgxRewriteOptions** child_options) {
  if (parent_options == NULL) {
    // Nothing to do.
  } else if (*child_options == NULL) {
    *child_options = parent_options->Clone();
  } else {  // Both non-null.
    // Unfortunately, merging configuration options is order dependent.  We'd
    // like to just do (*child_options)->Merge(*parent_options)
    // but then if we had:
    //    pagespeed RewriteLevel PassThrough
    //    server {
    //       pagespeed RewriteLevel CoreFilters
    //    }
    // it would always be stuck on PassThrough.
    net_instaweb::NgxRewriteOptions* child_specific_options = *child_options;
    *child_options = parent_options->Clone();
    (*child_options)->Merge(*child_specific_options);
    delete child_specific_options;
  }
}

// Called exactly once per server block to merge the main configuration with the
// configuration for this server.
char* ps_merge_srv_conf(ngx_conf_t* cf, void* parent, void* child) {
  ps_srv_conf_t* parent_cfg_s =
      static_cast<ps_srv_conf_t*>(parent);
  ps_srv_conf_t* cfg_s =
      static_cast<ps_srv_conf_t*>(child);

  ps_merge_options(parent_cfg_s->options, &cfg_s->options);

  if (cfg_s->options == NULL) {
    return NGX_CONF_OK;  // No pagespeed options; don't do anything.
  }

  ps_main_conf_t* cfg_m = static_cast<ps_main_conf_t*>(
      ngx_http_conf_get_module_main_conf(cf, ngx_pagespeed));
  cfg_m->driver_factory->set_main_conf(parent_cfg_s->options);
  cfg_s->server_context = cfg_m->driver_factory->MakeNgxServerContext();
  // The server context sets some options when we call global_options(). So
  // let it do that, then merge in options we got from the config file.
  // Once we do that we're done with cfg_s->options.
  cfg_s->server_context->global_options()->Merge(*cfg_s->options);
  delete cfg_s->options;
  cfg_s->options = NULL;

  if (cfg_s->server_context->global_options()->enabled()) {
    // Validate FileCachePath
    net_instaweb::GoogleMessageHandler handler;
    const char* file_cache_path =
        cfg_s->server_context->config()->file_cache_path().c_str();
    if (file_cache_path[0] == '\0') {
      return const_cast<char*>("FileCachePath must be set");
    } else if (!cfg_m->driver_factory->file_system()->IsDir(
        file_cache_path, &handler).is_true()) {
      return const_cast<char*>(
          "FileCachePath must be an nginx-writeable directory");
    }
  }

  return NGX_CONF_OK;
}

char* ps_merge_loc_conf(ngx_conf_t* cf, void* parent, void* child) {
  ps_loc_conf_t* parent_cfg_l = static_cast<ps_loc_conf_t*>(parent);

  // The variant of the pagespeed directive that is acceptable in location
  // blocks is only acceptable in location blocks, so we should never be merging
  // in options from a server or main block.
  CHECK(parent_cfg_l->options == NULL);

  ps_loc_conf_t* cfg_l = static_cast<ps_loc_conf_t*>(child);
  if (cfg_l->options == NULL) {
    // No directory specific options.
    return NGX_CONF_OK;
  }

  ps_srv_conf_t* cfg_s = static_cast<ps_srv_conf_t*>(
      ngx_http_conf_get_module_srv_conf(cf, ngx_pagespeed));

  if (cfg_s->server_context == NULL) {
    // Pagespeed options cannot be defined only in location blocks.  There must
    // be at least a single "pagespeed off" in the main block or a server
    // block.
    return NGX_CONF_OK;
  }

  // If we get here we have parent options ("global options") from cfg_s, child
  // options ("directory specific options") from cfg_l, and no options from
  // parent_cfg_l.  Rebase the directory specific options on the global options.
  ps_merge_options(cfg_s->server_context->config(), &cfg_l->options);

  return NGX_CONF_OK;
}

ngx_http_output_header_filter_pt ngx_http_next_header_filter;
ngx_http_output_body_filter_pt ngx_http_next_body_filter;

void ps_release_request_context(void* data) {
  ps_request_ctx_t* ctx = static_cast<ps_request_ctx_t*>(data);

  // proxy_fetch deleted itself if we called Done(), but if an error happened
  // before then we need to tell it to delete itself.
  //
  // If this is a resource fetch then proxy_fetch was never initialized.
  if (ctx->proxy_fetch != NULL) {
    ctx->proxy_fetch->Done(false /* failure */);
  }

  // In the normal flow BaseFetch doesn't delete itself in HandleDone() because
  // we still need to receive notification via pipe and call
  // CollectAccumulatedWrites.  If there's an error and we're cleaning up early
  // then HandleDone() hasn't been called yet and we need the base fetch to wait
  // for that and then delete itself.
  if (ctx->base_fetch != NULL) {
    ctx->base_fetch->Release();
    ctx->base_fetch = NULL;
  }

  if (ctx->inflater_ != NULL) {
    delete ctx->inflater_;
    ctx->inflater_ = NULL;
  }

  // Close the connection, delete the events attached with it, and free it to
  // Nginx's connection pool
  if (ctx->pagespeed_connection != NULL) {
    ngx_close_connection(ctx->pagespeed_connection);
    ctx->pipe_fd = -1;
  }

  if (ctx->pipe_fd != -1) {
    close(ctx->pipe_fd);
  }

  if (ctx->header_in) {
    ctx->r->header_in = ctx->header_in;
  }

  delete ctx;
}

// Tell nginx whether we have network activity we're waiting for so that it sets
// a write handler.  See src/http/ngx_http_request.c:2083.
void ps_set_buffered(ngx_http_request_t* r, bool on) {
  if (on) {
    r->buffered |= NGX_HTTP_PAGESPEED_BUFFERED;
  } else {
    r->buffered &= ~NGX_HTTP_PAGESPEED_BUFFERED;
  }
}

bool ps_is_https(ngx_http_request_t* r) {
  // Based on ngx_http_variable_scheme.
#if (NGX_HTTP_SSL)
  return r->connection->ssl;
#endif
  return false;
}

int ps_determine_port(ngx_http_request_t* r) {
  // Return -1 if the port isn't specified, the port number otherwise.
  //
  // If a Host header was provided, get the host from that.  Otherwise fall back
  // to the local port of the incoming connection.

  int port = -1;
  ngx_table_elt_t* host = r->headers_in.host;

  if (host != NULL) {
    // Host headers can look like:
    //
    //   www.example.com        // normal
    //   www.example.com:8080   // port specified
    //   127.0.0.1              // IPv4
    //   127.0.0.1:8080         // IPv4 with port
    //   [::1]                  // IPv6
    //   [::1]:8080             // IPv6 with port
    //
    // The IPv6 ones are the annoying ones, but the square brackets allow us to
    // disambiguate.  To find the port number, we can say:
    //
    //   1) Take the text after the final colon.
    //   2) If all of those characters are digits, that's your port number
    //
    // In the case of a plain IPv6 address with no port number, the text after
    // the final colon will include a ']', so we'll stop processing.

    StringPiece host_str = str_to_string_piece(host->value);
    size_t colon_index = host_str.rfind(":");
    if (colon_index == host_str.npos) {
      return -1;
    }
    // Strip everything up to and including the final colon.
    host_str.remove_prefix(colon_index + 1);

    bool ok = StringToInt(host_str, &port);
    if (!ok) {
      // Might be malformed port, or just IPv6 with no port specified.
      return -1;
    }

    return port;
  }

  // Based on ngx_http_variable_server_port.
#if (NGX_HAVE_INET6)
  if (r->connection->local_sockaddr->sa_family == AF_INET6) {
    port = ntohs(reinterpret_cast<struct sockaddr_in6*>(
        r->connection->local_sockaddr)->sin6_port);
  }
#endif
  if (port == -1 /* still need port */) {
    port = ntohs(reinterpret_cast<struct sockaddr_in*>(
        r->connection->local_sockaddr)->sin_port);
  }

  return port;
}

GoogleString ps_determine_url(ngx_http_request_t* r) {
  int port = ps_determine_port(r);
  GoogleString port_string;
  if ((ps_is_https(r) && (port == 443 || port == -1)) ||
      (!ps_is_https(r) && (port == 80 || port == -1))) {
    // No port specifier needed for requests on default ports.
    port_string = "";
  } else {
    port_string = net_instaweb::StrCat(
        ":", net_instaweb::IntegerToString(port));
  }

  StringPiece host = str_to_string_piece(r->headers_in.server);
  if (host.size() == 0) {
    // If host is unspecified, perhaps because of a pure HTTP 1.0 "GET /path",
    // fall back to server IP address.  Based on ngx_http_variable_server_addr.
    ngx_str_t  s;
    u_char addr[NGX_SOCKADDR_STRLEN];
    s.len = NGX_SOCKADDR_STRLEN;
    s.data = addr;
    ngx_int_t rc = ngx_connection_local_sockaddr(r->connection, &s, 0);
    if (rc != NGX_OK) {
      s.len = 0;
    }
    host =  str_to_string_piece(s);
  }

  return net_instaweb::StrCat(
      ps_is_https(r) ? "https://" : "http://", host, port_string,
      str_to_string_piece(r->unparsed_uri));
}

// Get the context for this request.  ps_create_request_context
// should already have been called to create it.
ps_request_ctx_t* ps_get_request_context(ngx_http_request_t* r) {
  return static_cast<ps_request_ctx_t*>(
      ngx_http_get_module_ctx(r, ngx_pagespeed));
}

// Returns:
//   NGX_OK: pagespeed is done, request complete
//   NGX_AGAIN: pagespeed still working, needs to be called again later
//   NGX_ERROR: error
ngx_int_t ps_update(ps_request_ctx_t* ctx, ngx_event_t* ev) {
  bool done;
  int rc;
  char chr;
  do {
    rc = read(ctx->pipe_fd, &chr, 1);
  } while (rc == -1 && errno == EINTR);  // Retry on EINTR.

  // read() should only ever return 0 (closed), 1 (data), or -1 (error).
  CHECK(rc == -1 || rc == 0 || rc == 1);

  if (rc == -1) {
    if (errno == EAGAIN || errno == EWOULDBLOCK) {
      PDBG(ctx, "no data to read from pagespeed yet");
      return NGX_AGAIN;
    } else {
      perror("ps_connection_read_handler");
      return NGX_ERROR;
    }
  } else {
    // We're done iff we read 0 bytes because that means the pipe was closed.
    done = (rc == 0);
  }

  // Get output from pagespeed.
  if (ctx->is_resource_fetch && !ctx->sent_headers) {
    // For resource fetches, the first pipe-byte tells us headers are available
    // for fetching.
    rc = ctx->base_fetch->CollectHeaders(&ctx->r->headers_out);
    if (rc != NGX_OK) {
      PDBG(ctx, "problem with CollectHeaders");
      return rc;
    }

    ngx_http_send_header(ctx->r);
    ctx->sent_headers = true;
  } else {
    // For proxy fetches and subsequent resource fetch pipe-bytes, the response
    // body is available for (partial) fetching.
    ngx_chain_t* cl;
    rc = ctx->base_fetch->CollectAccumulatedWrites(&cl);
    if (rc != NGX_OK) {
      PDBG(ctx, "problem with CollectAccumulatedWrites");
      return rc;
    }

    PDBG(ctx, "pagespeed update: %p, done: %d", cl, done);

    if (cl == NULL) {
      return done ? NGX_OK : NGX_AGAIN;
    }
    // Pass the optimized content along to later body filters.
    // From Weibin: This function should be called mutiple times. Store the
    // whole file in one chain buffers is too aggressive. It could consume
    // too much memory in busy servers.
    rc = ngx_http_next_body_filter(ctx->r, cl);
    if (rc == NGX_AGAIN && done) {
      ctx->write_pending = 1;
      return NGX_OK;
    }

    if (rc != NGX_OK) {
      return rc;
    }
  }

  return done ? NGX_OK : NGX_AGAIN;
}

void ps_writer(ngx_http_request_t* r) {
  ngx_connection_t* c = r->connection;
  ngx_event_t* wev = c->write;

  ngx_log_debug2(NGX_LOG_DEBUG_HTTP, wev->log, 0,
                 "http pagespeed writer handler: \"%V?%V\"",
                 &r->uri, &r->args);

  if (wev->timedout) {
    ngx_log_error(NGX_LOG_INFO, c->log, NGX_ETIMEDOUT,
                  "client timed out");
    c->timedout = 1;

    ngx_http_finalize_request(r, NGX_HTTP_REQUEST_TIME_OUT);
    return;
  }

  int rc = ngx_http_next_body_filter(r, NULL);
  ngx_log_debug3(NGX_LOG_DEBUG_HTTP, c->log, 0,
                 "http pagespeed writer output filter: %d, \"%V?%V\"",
                 rc, &r->uri, &r->args);
  if (rc == NGX_AGAIN) {
    return;
  }

  r->write_event_handler = ngx_http_request_empty_handler;
  ngx_http_finalize_request(r, rc);
}

ngx_int_t ngx_http_set_pagespeed_write_handler(ngx_http_request_t *r) {
  r->http_state = NGX_HTTP_WRITING_REQUEST_STATE;

  r->read_event_handler = ngx_http_request_empty_handler;
  r->write_event_handler = ps_writer;

  ngx_event_t* wev = r->connection->write;
  ngx_http_core_loc_conf_t* clcf = static_cast<ngx_http_core_loc_conf_t*>(
      ngx_http_get_module_loc_conf(r, ngx_http_core_module));
  ngx_add_timer(wev, clcf->send_timeout);

  if (ngx_handle_write_event(wev, clcf->send_lowat) != NGX_OK) {
    return NGX_ERROR;
  }

  return NGX_OK;
}

void ps_connection_read_handler(ngx_event_t* ev) {
  CHECK(ev != NULL);

  ngx_connection_t* c = static_cast<ngx_connection_t*>(ev->data);
  CHECK(c != NULL);

  ps_request_ctx_t* ctx =
      static_cast<ps_request_ctx_t*>(c->data);
  CHECK(ctx != NULL);

  int rc = ps_update(ctx, ev);
  ngx_log_debug1(NGX_LOG_DEBUG_HTTP, ev->log, 0,
                 "http pagespeed connection read handler rc: %d", rc);

  if (rc == NGX_AGAIN) {
    // Request needs more work by pagespeed.
    rc = ngx_handle_read_event(ev, 0);
    CHECK(rc == NGX_OK);
  } else if (rc == NGX_OK) {
    // Pagespeed is done.  Stop watching the pipe.  If we still have data to
    // write, set a write handler so we can get called back to make our write.
    ngx_del_event(ev, NGX_READ_EVENT, 0);
    ps_set_buffered(ctx->r, false);
    if (ctx->write_pending) {
      if (ngx_http_set_pagespeed_write_handler(ctx->r) != NGX_OK) {
        ngx_http_finalize_request(ctx->r, NGX_HTTP_INTERNAL_SERVER_ERROR);
      }
    } else {
      ngx_http_finalize_request(ctx->r, NGX_DONE);
    }
  } else if (rc == NGX_ERROR) {
    ngx_http_finalize_request(ctx->r, NGX_HTTP_INTERNAL_SERVER_ERROR);
  } else {
    CHECK(false);
  }
}

ngx_int_t ps_create_connection(ps_request_ctx_t* ctx) {
  ngx_connection_t* c = ngx_get_connection(
      ctx->pipe_fd, ctx->r->connection->log);
  if (c == NULL) {
    return NGX_ERROR;
  }

  c->recv = ngx_recv;
  c->send = ngx_send;
  c->recv_chain = ngx_recv_chain;
  c->send_chain = ngx_send_chain;

  c->log_error = ctx->r->connection->log_error;

  c->read->log = c->log;
  c->write->log = c->log;

  ctx->pagespeed_connection = c;

  // Tell nginx to monitor this pipe and call us back when there's data.
  c->data = ctx;
  c->read->handler = ps_connection_read_handler;
  ngx_add_event(c->read, NGX_READ_EVENT, 0);

  return NGX_OK;
}

// Populate cfg_* with configuration information for this
// request.  Thin wrappers around ngx_http_get_module_*_conf and cast.
ps_main_conf_t* ps_get_main_config(ngx_http_request_t* r) {
  return static_cast<ps_main_conf_t*>(
      ngx_http_get_module_main_conf(r, ngx_pagespeed));
}
ps_srv_conf_t* ps_get_srv_config(ngx_http_request_t* r) {
  return static_cast<ps_srv_conf_t*>(
      ngx_http_get_module_srv_conf(r, ngx_pagespeed));
}
ps_loc_conf_t* ps_get_loc_config(ngx_http_request_t* r) {
  return static_cast<ps_loc_conf_t*>(
      ngx_http_get_module_loc_conf(r, ngx_pagespeed));
}

// Wrapper around GetQueryOptions()
net_instaweb::RewriteOptions* ps_determine_request_options(
    ngx_http_request_t* r,
    ps_request_ctx_t* ctx,
    ps_srv_conf_t* cfg_s,
    net_instaweb::GoogleUrl* url) {
  // Stripping ModPagespeed query params before the property cache lookup to
  // make cache key consistent for both lookup and storing in cache.
  //
  // Sets option from request headers and url.
  net_instaweb::ServerContext::OptionsBoolPair query_options_success =
      cfg_s->server_context->GetQueryOptions(
          url, ctx->base_fetch->request_headers(), NULL);
  bool get_query_options_success = query_options_success.second;
  if (!get_query_options_success) {
    // Failed to parse query params or request headers.  Treat this as if there
    // were no query params given.
    ngx_log_error(NGX_LOG_INFO, r->connection->log, 0,
                  "ps_create_request_context: "
                  "parsing headers or query params failed.");
    return NULL;
  }

  // Will be NULL if there aren't any options set with query params or in
  // headers.
  return query_options_success.first;
}

// Check whether this visitor is already in an experiment.  If they're not,
// classify them into one by setting a cookie.  Then set options appropriately
// for their experiment.
//
// See InstawebContext::SetFuriousStateAndCookie()
bool ps_set_furious_state_and_cookie(ngx_http_request_t* r,
                                     ps_request_ctx_t* ctx,
                                     net_instaweb::RewriteOptions* options,
                                     const StringPiece& host) {
  CHECK(options->running_furious());
  ps_srv_conf_t* cfg_s = ps_get_srv_config(r);
  bool need_cookie = cfg_s->server_context->furious_matcher()->
      ClassifyIntoExperiment(*ctx->base_fetch->request_headers(), options);
  if (need_cookie && host.length() > 0) {
    int64 time_now_us = apr_time_now();
    int64 expiration_time_ms = (time_now_us/1000 +
                                options->furious_cookie_duration_ms());

    // TODO(jefftk): refactor SetFuriousCookie to expose the value we want to
    // set on the cookie.
    int state = options->furious_id();
    GoogleString expires;
    net_instaweb::ConvertTimeToString(expiration_time_ms, &expires);
    GoogleString value = StringPrintf(
        "%s=%s; Expires=%s; Domain=.%s; Path=/",
        net_instaweb::furious::kFuriousCookie,
        net_instaweb::furious::FuriousStateToCookieString(state).c_str(),
        expires.c_str(), host.as_string().c_str());

    // Set the GFURIOUS cookie.
    ngx_table_elt_t* cookie = static_cast<ngx_table_elt_t*>(
        ngx_list_push(&r->headers_out.headers));
    if (cookie == NULL) {
      return false;
    }
    cookie->hash = 1;  // Include this header in the response.

    ngx_str_set(&cookie->key, "Set-Cookie");
    // It's not safe to use value.c_str here because cookie header only keeps a
    // pointer to the string data.
    cookie->value.data = reinterpret_cast<u_char*>(
        string_piece_to_pool_string(r->pool, value));
    cookie->value.len = value.size();
  }
  return true;
}

// There are many sources of options:
//  - the request (query parameters and headers)
//  - location block
//  - global server options
//  - experiment framework
// Consider them all, returning appropriate options for this request, of which
// the caller takes ownership.  If the only applicable options are global,
// set options to NULL so we can use server_context->global_options().
bool ps_determine_options(ngx_http_request_t* r,
                          ps_request_ctx_t* ctx,
                          net_instaweb::RewriteOptions** options,
                          net_instaweb::GoogleUrl* url) {
  ps_srv_conf_t* cfg_s = ps_get_srv_config(r);
  ps_loc_conf_t* cfg_l = ps_get_loc_config(r);

  // Global options for this server.  Never null.
  net_instaweb::RewriteOptions* global_options =
      cfg_s->server_context->global_options();

  // Directory-specific options, usually null.  They've already been rebased off
  // of the global options as part of the configuration process.
  net_instaweb::RewriteOptions* directory_options = cfg_l->options;

  // Request-specific options, nearly always null.  If set they need to be
  // rebased on the directory options or the global options.
  net_instaweb::RewriteOptions* request_options =
      ps_determine_request_options(r, ctx, cfg_s, url);

  // Because the caller takes memory ownership of any options we return, the
  // only situation in which we can avoid allocating a new RewriteOptions is if
  // the global options are ok as are.
  if (directory_options == NULL && request_options == NULL &&
      !global_options->running_furious()) {
    return true;
  }

  // Start with directory options if we have them, otherwise request options.
  if (directory_options != NULL) {
    *options = directory_options->Clone();
  } else {
    *options = global_options->Clone();
  }

  // Modify our options in response to request options or experiment settings,
  // if we need to.  If there are request options then ignore the experiment
  // because we don't want experiments to be contaminated with unexpected
  // settings.
  if (request_options != NULL) {
    (*options)->Merge(*request_options);
    delete request_options;
  } else if ((*options)->running_furious()) {
    bool ok = ps_set_furious_state_and_cookie(r, ctx, *options, url->Host());
    if (!ok) {
      if (*options != NULL) {
        delete *options;
        *options = NULL;
      }
      return false;
    }
  }

  return true;
}

// Fix URL based on X-Forwarded-Proto.
// http://code.google.com/p/modpagespeed/issues/detail?id=546 For example, if
// Apache gives us the URL "http://www.example.com/" and there is a header:
// "X-Forwarded-Proto: https", then we update this base URL to
// "https://www.example.com/".  This only ever changes the protocol of the url.
//
// Returns true if it modified url, false otherwise.
bool ps_apply_x_forwarded_proto(ngx_http_request_t* r, GoogleString* url) {
  // First check for an X-Forwarded-Proto header.
  const ngx_str_t* x_forwarded_proto_header = NULL;

  // Standard nginx idiom for iterating over a list.  See ngx_list.h
  ngx_uint_t i;
  ngx_list_part_t* part = &(r->headers_in.headers.part);
  ngx_table_elt_t* header = static_cast<ngx_table_elt_t*>(part->elts);

  for (i = 0 ; /* void */; i++) {
    if (i >= part->nelts) {
      if (part->next == NULL) {
        break;
      }

      part = part->next;
      header = static_cast<ngx_table_elt_t*>(part->elts);
      i = 0;
    }
    if (STR_CASE_EQ_LITERAL(header[i].key, "X-Forwarded-Proto")) {
      x_forwarded_proto_header = &header[i].value;
      break;
    }
  }

  if (x_forwarded_proto_header == NULL) {
    return false;  // No X-Forwarded-Proto header found.
  }

  StringPiece x_forwarded_proto
      = str_to_string_piece(*x_forwarded_proto_header);

  if (!STR_CASE_EQ_LITERAL(*x_forwarded_proto_header, "http") &&
      !STR_CASE_EQ_LITERAL(*x_forwarded_proto_header, "https")) {
    LOG(WARNING) << "Unsupported X-Forwarded-Proto: " << x_forwarded_proto
                 << " for URL " << url << " protocol not changed.";
    return false;
  }

  StringPiece url_sp(*url);
  StringPiece::size_type colon_pos = url_sp.find(":");

  if (colon_pos == StringPiece::npos) {
    return false;  // URL appears to have no protocol; give up.
  }

  // Replace URL protocol with that specified in X-Forwarded-Proto.
  *url = net_instaweb::StrCat(x_forwarded_proto, url_sp.substr(colon_pos));

  return true;
}

bool is_pagespeed_subrequest(ngx_http_request_t* r) {
  ngx_table_elt_t* user_agent_header = r->headers_in.user_agent;
  if (user_agent_header == NULL) {
    return false;
  }
  StringPiece user_agent = str_to_string_piece(user_agent_header->value);
  return (user_agent.find(kModPagespeedSubrequestUserAgent) != user_agent.npos);
}


// TODO(jud): Reuse the version in proxy_interface.cc.
bool UrlMightHavePropertyCacheEntry(const net_instaweb::GoogleUrl& url) {
  const net_instaweb::ContentType* type =
      net_instaweb::NameExtensionToContentType(url.LeafSansQuery());
  if (type == NULL) {
    return true;  // http://www.example.com/  -- no extension; could be HTML.
  }

  // Use a complete switch-statement rather than type()->IsHtmlLike()
  // so that every time we add a new content-type we make an explicit
  // decision about whether it should induce a pcache read.
  //
  // TODO(jmarantz): currently this returns false for ".txt".  Thus we will
  // do no optimizations relying on property-cache on HTML files ending with
  // ".txt".  We should determine whether this is the right thing or not.
  switch (type->type()) {
    case net_instaweb::ContentType::kHtml:
    case net_instaweb::ContentType::kXhtml:
    case net_instaweb::ContentType::kCeHtml:
      return true;
    case net_instaweb::ContentType::kJavascript:
    case net_instaweb::ContentType::kCss:
    case net_instaweb::ContentType::kText:
    case net_instaweb::ContentType::kXml:
    case net_instaweb::ContentType::kPng:
    case net_instaweb::ContentType::kGif:
    case net_instaweb::ContentType::kJpeg:
    case net_instaweb::ContentType::kSwf:
    case net_instaweb::ContentType::kWebp:
    case net_instaweb::ContentType::kIco:
    case net_instaweb::ContentType::kPdf:
    case net_instaweb::ContentType::kOther:
    case net_instaweb::ContentType::kJson:
    case net_instaweb::ContentType::kVideo:
    case net_instaweb::ContentType::kOctetStream:
      return false;
  }
  LOG(DFATAL) << "URL " << url.Spec() << ": unexpected type:" << type->type()
              << "; " << type->mime_type() << "; " << type->file_extension();
  return false;
}

// TODO(jud): Reuse ProxyInterface::InitiatePropertyCacheLookup.
net_instaweb::ProxyFetchPropertyCallbackCollector*
ps_initiate_property_cache_lookup(
    net_instaweb::ServerContext* server_context,
    bool is_resource_fetch,
    const net_instaweb::GoogleUrl& request_url,
    net_instaweb::RewriteOptions* options,
    net_instaweb::AsyncFetch* async_fetch,
    bool* added_page_property_callback) {
  net_instaweb::RequestContextPtr request_ctx = async_fetch->request_context();

  StringPiece user_agent = async_fetch->request_headers()->Lookup1(
      net_instaweb::HttpAttributes::kUserAgent);
  net_instaweb::UserAgentMatcher::DeviceType device_type =
      server_context->user_agent_matcher()->GetDeviceTypeForUA(user_agent);

  scoped_ptr<net_instaweb::ProxyFetchPropertyCallbackCollector>
      callback_collector(new net_instaweb::ProxyFetchPropertyCallbackCollector(
          server_context, request_url.Spec(), request_ctx, options,
          device_type));
  bool added_callback = false;
  net_instaweb::PropertyPageStarVector property_callbacks;

  net_instaweb::ProxyFetchPropertyCallback* client_callback = NULL;
  net_instaweb::ProxyFetchPropertyCallback* property_callback = NULL;
  net_instaweb::ProxyFetchPropertyCallback* fallback_property_callback = NULL;
  net_instaweb::PropertyCache* page_property_cache =
      server_context->page_property_cache();
  net_instaweb::PropertyCache* client_property_cache =
      server_context->client_property_cache();
  if (!is_resource_fetch &&
      server_context->page_property_cache()->enabled() &&
      UrlMightHavePropertyCacheEntry(request_url) &&
      async_fetch->request_headers()->method() ==
      net_instaweb::RequestHeaders::kGet) {
    if (options != NULL) {
      server_context->ComputeSignature(options);
    }
    net_instaweb::AbstractMutex* mutex =
        server_context->thread_system()->NewMutex();
    const StringPiece& device_type_suffix =
        net_instaweb::UserAgentMatcher::DeviceTypeSuffix(device_type);
    GoogleString page_key = server_context->GetPagePropertyCacheKey(
        request_url.Spec(), options, device_type_suffix);
    property_callback = new net_instaweb::ProxyFetchPropertyCallback(
        net_instaweb::ProxyFetchPropertyCallback::kPropertyCachePage,
        page_property_cache, page_key, device_type,
        callback_collector.get(), mutex);
    callback_collector->AddCallback(property_callback);
    added_callback = true;
    if (added_page_property_callback != NULL) {
      *added_page_property_callback = true;
    }
    // Trigger property cache lookup for the requests which contains query param
    // as cache key without query params. The result of this lookup will be used
    // if actual property page does not contains property value.
    if (options != NULL &&
        options->use_fallback_property_cache_values() &&
        request_url.has_query()) {
      GoogleString fallback_page_key =
          server_context->GetFallbackPagePropertyCacheKey(
              request_url.AllExceptQuery(), options, device_type_suffix);
      fallback_property_callback = new net_instaweb::ProxyFetchPropertyCallback(
          net_instaweb::ProxyFetchPropertyCallback::kPropertyCacheFallbackPage,
          page_property_cache, fallback_page_key, device_type,
          callback_collector.get(),
          server_context->thread_system()->NewMutex());
      callback_collector->AddCallback(fallback_property_callback);
    }
  }

  // Initiate client property cache lookup.
  if (async_fetch != NULL) {
    const char* client_id = async_fetch->request_headers()->Lookup1(
        net_instaweb::HttpAttributes::kXGooglePagespeedClientId);
    if (client_id != NULL) {
      if (client_property_cache->enabled()) {
        net_instaweb::AbstractMutex* mutex =
            server_context->thread_system()->NewMutex();
        client_callback = new net_instaweb::ProxyFetchPropertyCallback(
            net_instaweb::ProxyFetchPropertyCallback::kClientPropertyCachePage,
            client_property_cache, client_id,
            net_instaweb::UserAgentMatcher::kEndOfDeviceType,
            callback_collector.get(), mutex);
        callback_collector->AddCallback(client_callback);
        added_callback = true;
      }
    }
  }

  // All callbacks need to be registered before Reads to avoid race.
  if (property_callback != NULL) {
    page_property_cache->Read(property_callback);
  }
  if (fallback_property_callback != NULL) {
    page_property_cache->Read(fallback_property_callback);
  }
  if (client_callback != NULL) {
    client_property_cache->Read(client_callback);
  }

  if (!added_callback) {
    callback_collector.reset(NULL);
  }
  return callback_collector.release();
}

// Set us up for processing a request.
CreateRequestContext::Response ps_create_request_context(
    ngx_http_request_t* r, bool is_resource_fetch) {
  ps_srv_conf_t* cfg_s = ps_get_srv_config(r);

  if (!cfg_s->server_context->global_options()->enabled()) {
    // Not enabled for this server block.
    return CreateRequestContext::kPagespeedDisabled;
  }

  if (r->err_status != 0) {
    return CreateRequestContext::kErrorResponse;
  }

  GoogleString url_string = ps_determine_url(r);

  net_instaweb::GoogleUrl url(url_string);

  if (!url.is_valid()) {
    ngx_log_error(NGX_LOG_ERR, r->connection->log, 0, "invalid url");

    // Let nginx deal with the error however it wants; we will see a NULL ctx in
    // the body filter or content handler and do nothing.
    return CreateRequestContext::kInvalidUrl;
  }

  if (is_pagespeed_subrequest(r)) {
    return CreateRequestContext::kPagespeedSubrequest;
  }

  if (url.PathSansLeaf() ==
      net_instaweb::NgxRewriteDriverFactory::kStaticAssetPrefix) {
    return CreateRequestContext::kStaticContent;
  }
  if (url.PathSansQuery() == "/ngx_pagespeed_statistics"
      || url.PathSansQuery() == "/ngx_pagespeed_global_statistics" ) {
    return CreateRequestContext::kStatistics;
  }
  if (url.PathSansQuery() == "/ngx_pagespeed_message") {
    return CreateRequestContext::kMessages;
  }

  net_instaweb::RewriteOptions* global_options =
      cfg_s->server_context->global_options();

  const GoogleString* beacon_url;
  if (ps_is_https(r)) {
    beacon_url = &(global_options->beacon_url().https);
  } else {
    beacon_url = &(global_options->beacon_url().http);
  }

  if (url.PathSansQuery() == StringPiece(*beacon_url)) {
    return CreateRequestContext::kBeacon;
  }

  if (r->method != NGX_HTTP_GET && r->method != NGX_HTTP_HEAD) {
    return CreateRequestContext::kNotHeadOrGet;
  }

  if (is_resource_fetch && !cfg_s->server_context->IsPagespeedResource(url)) {
    DBG(r, "Passing on content handling for non-pagespeed resource '%s'",
        url_string.c_str());
    return CreateRequestContext::kNotUnderstood;
  }

  int file_descriptors[2];
  int rc = pipe(file_descriptors);
  if (rc != 0) {
    ngx_log_error(NGX_LOG_ERR, r->connection->log, 0, "pipe() failed");
    return CreateRequestContext::kError;
  }

  if (ngx_nonblocking(file_descriptors[0]) == -1) {
    ngx_log_error(NGX_LOG_EMERG, r->connection->log, ngx_socket_errno,
                  ngx_nonblocking_n " pipe[0] failed");
    return CreateRequestContext::kError;
  }

  if (ngx_nonblocking(file_descriptors[1]) == -1) {
    ngx_log_error(NGX_LOG_EMERG, r->connection->log, ngx_socket_errno,
                  ngx_nonblocking_n " pipe[1] failed");
    return CreateRequestContext::kError;
  }

  ps_request_ctx_t* ctx = new ps_request_ctx_t();

  ctx->r = r;
  ctx->pipe_fd = file_descriptors[0];
  ctx->is_resource_fetch = is_resource_fetch;
  ctx->write_pending = false;
  ctx->pagespeed_connection = NULL;

  rc = ps_create_connection(ctx);
  if (rc != NGX_OK) {
    close(file_descriptors[1]);
    ngx_log_error(NGX_LOG_ERR, r->connection->log, 0,
                  "ps_create_request_context: "
                  "no pagespeed connection.");
    ps_release_request_context(ctx);
    return CreateRequestContext::kError;
  }

  // Handles its own deletion.  We need to call Release() when we're done with
  // it, and call Done() on the associated parent (Proxy or Resource) fetch.  If
  // we fail before creating the associated fetch then we need to call Done() on
  // the BaseFetch ourselves.
  ctx->base_fetch = new net_instaweb::NgxBaseFetch(
      r, file_descriptors[1],
      cfg_s->server_context,
      net_instaweb::RequestContextPtr(new net_instaweb::NgxRequestContext(
          cfg_s->server_context->thread_system()->NewMutex(),
          cfg_s->server_context->timer(), r)));

  // If null, that means use global options.
  net_instaweb::RewriteOptions* custom_options = NULL;
  bool ok = ps_determine_options(r, ctx, &custom_options, &url);
  if (!ok) {
    ctx->base_fetch->Done(false);  // Not passed to Proxy/ResourceFetch yet.
    ps_release_request_context(ctx);
    return CreateRequestContext::kError;
  }

  // ps_determine_options modified url, removing any ModPagespeedFoo=Bar query
  // parameters.  Keep url_string in sync with url.
  url.Spec().CopyToString(&url_string);

  net_instaweb::RewriteOptions* options;
  if (custom_options == NULL) {
    options = cfg_s->server_context->global_options();
  } else {
    options = custom_options;
  }

  if (!options->enabled()) {
    // Disabled via query params or request headers.

    ctx->base_fetch->Done(false);  // Not passed to Proxy/ResourceFetch yet.
    ps_release_request_context(ctx);
    return CreateRequestContext::kPagespeedDisabled;
  }

  if (options->respect_x_forwarded_proto()) {
    bool modified_url = ps_apply_x_forwarded_proto(r, &url_string);
    if (modified_url) {
      url.Reset(url_string);
      CHECK(url.is_valid()) << "The output of ps_apply_x_forwarded_proto should"
                            << " always be a valid url because it only changes"
                            << " the scheme between http and https.";
    }
  }

  bool page_callback_added = false;
  scoped_ptr<net_instaweb::ProxyFetchPropertyCallbackCollector>
      property_callback(ps_initiate_property_cache_lookup(
          cfg_s->server_context,
          is_resource_fetch, url, options, ctx->base_fetch,
          &page_callback_added));

  if (is_resource_fetch) {
    // TODO(jefftk): Set using_spdy appropriately.  See
    // ProxyInterface::ProxyRequestCallback
    net_instaweb::ResourceFetch::Start(
        url, custom_options /* null if there aren't custom options */,
        false /* using_spdy */, cfg_s->server_context, ctx->base_fetch);
  } else {
    // If we don't have custom options we can use NewRewriteDriver which reuses
    // rewrite drivers and so is faster because there's no wait to construct
    // them.  Otherwise we have to build a new one every time.

    if (custom_options == NULL) {
      ctx->driver = cfg_s->server_context->NewRewriteDriver(
          ctx->base_fetch->request_context());
    } else {
      // NewCustomRewriteDriver takes ownership of custom_options.
      ctx->driver = cfg_s->server_context->NewCustomRewriteDriver(
          custom_options, ctx->base_fetch->request_context());
    }

    // TODO(jefftk): FlushEarlyFlow would go here.

    // Will call StartParse etc.  The rewrite driver will take care of deleting
    // itself if necessary.
    ctx->proxy_fetch = cfg_s->proxy_fetch_factory->CreateNewProxyFetch(
        url_string, ctx->base_fetch, ctx->driver,
        property_callback.release(),
        NULL /* original_content_fetch */);
  }



  // Set up a cleanup handler on the request.
  ngx_http_cleanup_t* cleanup = ngx_http_cleanup_add(r, 0);
  if (cleanup == NULL) {
    ps_release_request_context(ctx);
    return CreateRequestContext::kError;
  }
  cleanup->handler = ps_release_request_context;
  cleanup->data = ctx;
  ngx_http_set_ctx(r, ctx, ngx_pagespeed);

  return CreateRequestContext::kOk;
}

// Send each buffer in the chain to the proxy_fetch for optimization.
// Eventually it will make it's way, optimized, to base_fetch.
void ps_send_to_pagespeed(ngx_http_request_t* r,
                          ps_request_ctx_t* ctx,
                          ps_srv_conf_t* cfg_s,
                          ngx_chain_t* in) {
  ngx_chain_t* cur;
  int last_buf = 0;
  for (cur = in; cur != NULL; cur = cur->next) {
    last_buf = cur->buf->last_buf;

    // Buffers are not really the last buffer until they've been through
    // pagespeed.
    cur->buf->last_buf = 0;

    CHECK(ctx->proxy_fetch != NULL);
    if (ctx->inflater_ == NULL) {
      ctx->proxy_fetch->Write(
          StringPiece(reinterpret_cast<char*>(cur->buf->pos),
                      cur->buf->last - cur->buf->pos), cfg_s->handler);
    } else {
      char buf[net_instaweb::kStackBufferSize];
      ctx->inflater_->SetInput(reinterpret_cast<char*>(cur->buf->pos),
                               cur->buf->last - cur->buf->pos);
      while (ctx->inflater_->HasUnconsumedInput()) {
        int num_inflated_bytes = ctx->inflater_->InflateBytes(
            buf, net_instaweb::kStackBufferSize);
        if (num_inflated_bytes < 0) {
          cfg_s->handler->Message(net_instaweb::kWarning,
                                  "Corrupted inflation");
        } else if (num_inflated_bytes > 0) {
          ctx->proxy_fetch->Write(StringPiece(buf, num_inflated_bytes),
                                  cfg_s->handler);
        }
      }
    }
    // We're done with buffers as we pass them through, so mark them as sent as
    // we go.
    cur->buf->pos = cur->buf->last;
  }

  if (last_buf) {
    ctx->proxy_fetch->Done(true /* success */);
    ctx->proxy_fetch = NULL;  // ProxyFetch deletes itself on Done().
  } else {
    // TODO(jefftk): Decide whether Flush() is warranted here.
    ctx->proxy_fetch->Flush(cfg_s->handler);
  }
}

ngx_int_t ps_body_filter(ngx_http_request_t* r, ngx_chain_t* in) {
  ps_srv_conf_t* cfg_s = ps_get_srv_config(r);
  if (cfg_s->server_context == NULL) {
    // Pagespeed is on for some server block but not this one.
    return ngx_http_next_body_filter(r, in);
  }

  if (r != r->main) {
    // Don't handle subrequests.
    return ngx_http_next_body_filter(r, in);
  }
  // Don't need to check for a cache flush; already did in ps_header_filter.

  ps_request_ctx_t* ctx = ps_get_request_context(r);

  if (ctx == NULL) {
    // ctx is null iff we've decided to pass through this request unchanged.
    return ngx_http_next_body_filter(r, in);
  }

  // We don't want to handle requests with errors, but we should be dealing with
  // that in the header filter and not initializing ctx.
  CHECK(r->err_status == 0);                                         // NOLINT

  ngx_log_debug1(NGX_LOG_DEBUG_HTTP, r->connection->log, 0,
                 "http pagespeed filter \"%V\"", &r->uri);

  if (!ctx->data_received) {
    // This is the first set of buffers we've got for this request.
    ctx->data_received = true;
    // Call this here and not in the header filter because we want to see the
    // headers after any other filters are finished modifying them.  At this
    // point they are final.
    // TODO(jefftk): is this thread safe?
    ctx->base_fetch->PopulateResponseHeaders();
  }

  if (in != NULL) {
    // Send all input data to the proxy fetch.
    ps_send_to_pagespeed(r, ctx, cfg_s, in);
  }

  ps_set_buffered(r, true);
  return NGX_AGAIN;
}

#ifndef ngx_http_clear_etag
// The ngx_http_clear_etag(r) macro was added in 1.3.3.  Backport it if it's not
// present.
#define ngx_http_clear_etag(r)       \
  if (r->headers_out.etag) {         \
    r->headers_out.etag->hash = 0;   \
    r->headers_out.etag = NULL;      \
  }
#endif

// Based on ngx_http_add_cache_control.
ngx_int_t ps_set_cache_control(ngx_http_request_t* r, char* cache_control) {
  if (r->headers_out.cache_control.elts == NULL) {
    ngx_int_t rc = ngx_array_init(&r->headers_out.cache_control, r->pool,
                                  1, sizeof(ngx_table_elt_t *));
    if (rc != NGX_OK) {
      return NGX_ERROR;
    }
  }
  ngx_table_elt_t** cache_control_headers = static_cast<ngx_table_elt_t**>(
      ngx_array_push(&r->headers_out.cache_control));
  if (cache_control_headers == NULL) {
    return NGX_ERROR;
  }
  cache_control_headers[0] = static_cast<ngx_table_elt_t*>(
      ngx_list_push(&r->headers_out.headers));
  if (cache_control_headers[0] == NULL) {
    return NGX_ERROR;
  }
  cache_control_headers[0]->hash = 1;
  ngx_str_set(&cache_control_headers[0]->key, "Cache-Control");
  cache_control_headers[0]->value.len = strlen(cache_control);
  cache_control_headers[0]->value.data =
      reinterpret_cast<u_char*>(cache_control);

  return NGX_OK;
}

void ps_strip_html_headers(ngx_http_request_t* r) {
  // We're modifying content, so switch to 'Transfer-Encoding: chunked' and
  // calculate on the fly.
  ngx_http_clear_content_length(r);

  // Standard nginx idiom for iterating over a list.  See ngx_list.h
  ngx_uint_t i;
  ngx_list_part_t* part = &(r->headers_out.headers.part);
  ngx_table_elt_t* header = static_cast<ngx_table_elt_t*>(part->elts);

  for (i = 0 ; /* void */; i++) {
    if (i >= part->nelts) {
      if (part->next == NULL) {
        break;
      }

      part = part->next;
      header = static_cast<ngx_table_elt_t*>(part->elts);
      i = 0;
    }

    // We also need to strip:
    //   Accept-Ranges
    //    - won't work because our html changes
    //   Vary: Accept-Encoding
    //    - our gzip filter will add this later
    if (STR_CASE_EQ_LITERAL(header[i].key, "Accept-Ranges") ||
        (STR_CASE_EQ_LITERAL(header[i].key, "Vary") &&
         STR_CASE_EQ_LITERAL(header[i].value, "Accept-Encoding"))) {
      // Response headers with hash of 0 are excluded from the response.
      header[i].hash = 0;
    }
  }
}

// Returns true, if the the response headers indicate there are multiple
// content encodings.
bool ps_has_stacked_content_encoding(ngx_http_request_t* r) {
  ngx_uint_t i;
  ngx_list_part_t* part = &(r->headers_out.headers.part);
  ngx_table_elt_t* header = static_cast<ngx_table_elt_t*>(part->elts);
  int field_count = 0;

  for (i = 0 ; /* void */; i++) {
    if (i >= part->nelts) {
      if (part->next == NULL) {
        break;
      }

      part = part->next;
      header = static_cast<ngx_table_elt_t*>(part->elts);
      i = 0;
    }

    // Inspect Content-Encoding headers, checking all value fields
    // If an origin returns gzip,foo, that is what we will get here.
    if (STR_CASE_EQ_LITERAL(header[i].key, "Content-Encoding")) {
      if (header[i].value.data != NULL && header[i].value.len > 0) {
        char* p = reinterpret_cast<char*>(header[i].value.data);
        ngx_uint_t j;
        for (j = 0; j < header[i].value.len; j++) {
          if (p[j] == ',' || j == header[i].value.len - 1) {
            field_count++;
          }
        }
        if (field_count > 1) {
          return true;
        }
      }
    }
  }

  return false;
}

ngx_int_t ps_header_filter(ngx_http_request_t* r) {
  ps_srv_conf_t* cfg_s = ps_get_srv_config(r);
  if (cfg_s->server_context == NULL) {
    // Pagespeed is on for some server block but not this one.
    return ngx_http_next_header_filter(r);
  }

  if (r != r->main) {
    // Don't handle subrequests.
    return ngx_http_next_header_filter(r);
  }
  // Poll for cache flush on every request (polls are rate-limited).
  cfg_s->server_context->FlushCacheIfNecessary();

  ps_request_ctx_t* ctx = ps_get_request_context(r);

  if (ctx != NULL) {
    // ctx will already exist iff this is a pagespeed resource.  Do nothing.
    CHECK(ctx->is_resource_fetch);
    return ngx_http_next_header_filter(r);
  }

  if (r->err_status != 0) {
    return ngx_http_next_header_filter(r);
  }

  // We don't know what this request is, but we only want to send html through
  // to pagespeed.  Check the content type header and find out.
  const net_instaweb::ContentType* content_type =
      net_instaweb::MimeTypeToContentType(
          str_to_string_piece(r->headers_out.content_type));
  if (content_type == NULL || !content_type->IsHtmlLike()) {
    // Unknown or otherwise non-html content type: skip it.
    return ngx_http_next_header_filter(r);
  }

  switch (ps_create_request_context(
      r, false /* not a resource fetch */)) {
    case CreateRequestContext::kError:
      // TODO(oschaaf): don't finalize, nginx will do that for us.
      // can we put a check in place that we cleaned up
      // properly after ourselves somewhere?
      return NGX_ERROR;
    case CreateRequestContext::kNotUnderstood:
      // This should only happen when ctx->is_resource_fetch is true,
      // in which case we can not get here.
      CHECK(false);
      return NGX_ERROR;
    case CreateRequestContext::kBeacon:
    case CreateRequestContext::kStaticContent:
    case CreateRequestContext::kStatistics:
    case CreateRequestContext::kMessages:
    case CreateRequestContext::kPagespeedSubrequest:
    case CreateRequestContext::kPagespeedDisabled:
    case CreateRequestContext::kInvalidUrl:
    case CreateRequestContext::kNotHeadOrGet:
    case CreateRequestContext::kErrorResponse:
      return ngx_http_next_header_filter(r);
    case CreateRequestContext::kOk:
      break;
  }
  ctx = ps_get_request_context(r);
  CHECK(ctx->driver != NULL);  // Not a resource fetch, so driver is defined.

  if (r->headers_out.content_encoding &&
      r->headers_out.content_encoding->value.len) {
    // headers_out.content_encoding will be set to the exact last
    // Content-Encoding response header value that nginx receives. To
    // check if there were multiple (aka stacked) encodings in the
    // response headers, we must iterate them all.
    if (!ps_has_stacked_content_encoding(r)) {
      StringPiece content_encoding =
          str_to_string_piece(r->headers_out.content_encoding->value);
      net_instaweb::GzipInflater::InflateType inflate_type;
      bool is_encoded = false;
      if (net_instaweb::StringCaseEqual(content_encoding, "deflate")) {
        is_encoded = true;
        inflate_type = net_instaweb::GzipInflater::kDeflate;
      } else if (net_instaweb::StringCaseEqual(content_encoding, "gzip")) {
        is_encoded = true;
        inflate_type = net_instaweb::GzipInflater::kGzip;
      }

      if (is_encoded) {
        r->headers_out.content_encoding->hash = 0;
        r->headers_out.content_encoding = NULL;
        ctx->inflater_ = new net_instaweb::GzipInflater(inflate_type);
        ctx->inflater_->Init();
      }
    }
  }

  const net_instaweb::RewriteOptions* options = ctx->driver->options();

  ps_strip_html_headers(r);

  if (options->modify_caching_headers()) {
    // Don't cache html.  See mod_instaweb:instaweb_fix_headers_filter.
    ps_set_cache_control(r, const_cast<char*>("max-age=0, no-cache"));

    // Pagespeed html doesn't need etags: it should never be cached.
    ngx_http_clear_etag(r);

    // An html page may change without the underlying file changing, because of
    // how resources are included.  Pagespeed adds cache control headers for
    // resources instead of using the last modified header.
    ngx_http_clear_last_modified(r);
  }

  r->filter_need_in_memory = 1;

  // Set the "X-Page-Speed: VERSION" header.
  ngx_table_elt_t* x_pagespeed = static_cast<ngx_table_elt_t*>(
      ngx_list_push(&r->headers_out.headers));
  if (x_pagespeed == NULL) {
    return NGX_ERROR;
  }
  // Tell ngx_http_header_filter_module to include this header in the response.
  x_pagespeed->hash = 1;

  ngx_str_set(&x_pagespeed->key, kPageSpeedHeader);
  // It's safe to use c_str here because once we're handling requests the
  // rewrite options are frozen and won't change out from under us.
  x_pagespeed->value.data = reinterpret_cast<u_char*>(const_cast<char*>(
      options->x_header_value().c_str()));
  x_pagespeed->value.len = options->x_header_value().size();

  return ngx_http_next_header_filter(r);
}

// TODO(oschaaf): make ps_static_handler use write_handler_response? for now,
// minimize the diff
ngx_int_t ps_static_handler(ngx_http_request_t* r) {
  ps_srv_conf_t* cfg_s = ps_get_srv_config(r);

  StringPiece request_uri_path = str_to_string_piece(r->uri);

  // Strip out the common prefix url before sending to
  // StaticJavascriptManager.
  StringPiece file_name = request_uri_path.substr(
      strlen(net_instaweb::NgxRewriteDriverFactory::kStaticAssetPrefix));
  StringPiece file_contents;
  StringPiece cache_header;
  net_instaweb::ContentType content_type;
  bool found = cfg_s->server_context->static_asset_manager()->GetAsset(
      file_name, &file_contents, &content_type, &cache_header);
  if (!found) {
    return NGX_DECLINED;
  }

  // Set and send headers.
  r->headers_out.status = NGX_HTTP_OK;

  // Content length
  r->headers_out.content_length_n = file_contents.size();

  // Content type
  StringPiece content_type_sp(content_type.mime_type());
  r->headers_out.content_type_len = content_type_sp.length();
  r->headers_out.content_type.len = content_type_sp.length();
  r->headers_out.content_type.data = reinterpret_cast<u_char*>(
      string_piece_to_pool_string(r->pool, content_type_sp));
  if (r->headers_out.content_type.data == NULL) {
    return NGX_ERROR;
  }
  r->headers_out.content_type_lowcase = r->headers_out.content_type.data;

  // Cache control
  char* cache_control_s = string_piece_to_pool_string(r->pool, cache_header);
  if (cache_control_s == NULL) {
    return NGX_ERROR;
  }
  ps_set_cache_control(r, cache_control_s);

  ngx_http_send_header(r);

  // Send the body.
  ngx_chain_t* out;
  ngx_int_t rc = string_piece_to_buffer_chain(
      r->pool, file_contents, &out, true /* send_last_buf */);
  if (rc == NGX_ERROR) {
    return NGX_ERROR;
  }
  CHECK(rc == NGX_OK);

  return ngx_http_output_filter(r, out);
}

ngx_int_t send_out_headers_and_body(
    ngx_http_request_t* r,
    const net_instaweb::ResponseHeaders& response_headers,
    const GoogleString& output) {
  ngx_int_t rc = copy_response_headers_to_ngx(r, response_headers);

  if (rc != NGX_OK) {
    return NGX_ERROR;
  }

  rc = ngx_http_send_header(r);

  if (rc != NGX_OK) {
    return NGX_ERROR;
  }

  // Send the body.
  ngx_chain_t* out;
  rc = string_piece_to_buffer_chain(
      r->pool, output, &out, true /* send_last_buf */);
  if (rc == NGX_ERROR) {
    return NGX_ERROR;
  }
  CHECK(rc == NGX_OK);

  return ngx_http_output_filter(r, out);
}

// Write response headers and send out headers and output, including the option
// for a custom Content-Type.
void write_handler_response(const StringPiece& output,
                            ngx_http_request_t* r,
                            net_instaweb::ContentType content_type,
                            const StringPiece& cache_control,
                            net_instaweb::Timer* timer) {
  net_instaweb::ResponseHeaders response_headers;
  response_headers.SetStatusAndReason(net_instaweb::HttpStatus::kOK);
  response_headers.set_major_version(1);
  response_headers.set_minor_version(1);

  response_headers.Add(net_instaweb::HttpAttributes::kContentType,
                       content_type.mime_type());

  int64 now_ms = timer->NowMs();
  response_headers.SetDate(now_ms);
  response_headers.SetLastModified(now_ms);
  response_headers.Add(net_instaweb::HttpAttributes::kCacheControl,
                       cache_control);
  send_out_headers_and_body(r, response_headers, output.as_string());
}

// Writes text wrapped in a <pre> block
void WritePre(StringPiece str, net_instaweb::Writer* writer,
              net_instaweb::MessageHandler* handler) {
  writer->Write("<pre>\n", handler);
  writer->Write(str, handler);
  writer->Write("</pre>\n", handler);
}

void write_handler_response(const StringPiece& output,
                            ngx_http_request_t* r,
                            net_instaweb::ContentType content_type,
                            net_instaweb::Timer* timer) {
  write_handler_response(output, r, net_instaweb::kContentTypeHtml,
                         net_instaweb::HttpAttributes::kNoCache, timer);
}

void write_handler_response(const StringPiece& output, ngx_http_request_t* r,
                            net_instaweb::Timer* timer) {
  write_handler_response(output, r, net_instaweb::kContentTypeHtml, timer);
}

// TODO(oschaaf): port SPDY specific functionality, shmcache stats
// TODO(oschaaf): refactor this with the apache code to share this code
ngx_int_t ps_statistics_handler(
    ngx_http_request_t* r,
    net_instaweb::NgxServerContext* server_context) {

  StringPiece request_uri_path = str_to_string_piece(r->uri);
  bool general_stats_request = net_instaweb::StringCaseStartsWith(
      request_uri_path, "/ngx_pagespeed_statistics");
  bool global_stats_request =
      net_instaweb::StringCaseStartsWith(
          request_uri_path, "/ngx_pagespeed_global_statistics");
  net_instaweb::NgxRewriteDriverFactory* factory =
      static_cast<net_instaweb::NgxRewriteDriverFactory*>(
          server_context->factory());
  net_instaweb::MessageHandler* message_handler = factory->message_handler();

  int64 start_time, end_time, granularity_ms;
  std::set<GoogleString> var_titles;
  std::set<GoogleString> hist_titles;
  if (general_stats_request && !factory->use_per_vhost_statistics()) {
    global_stats_request = true;
  }

  // Choose the correct statistics.
  net_instaweb::Statistics* statistics = global_stats_request ?
      factory->statistics() : server_context->statistics();

  net_instaweb::QueryParams params;
  StringPiece query_string = StringPiece(
      reinterpret_cast<char*>(r->args.data), r->args.len);
  params.Parse(query_string);

  // Parse various mode query params.
  bool print_normal_config = params.Has("config");

  // JSON statistics handling is done only if we have a console logger.
  bool json = false;
  if (statistics->console_logger() != NULL) {
    // Default values for start_time, end_time, and granularity_ms in case the
    // query does not include these parameters.
    start_time = 0;
    end_time = server_context->timer()->NowMs();
    // Granularity is the difference in ms between data points. If it is not
    // specified by the query, the default value is 3000 ms, the same as the
    // default logging granularity.
    granularity_ms = 3000;
    for (int i = 0; i < params.size(); ++i) {
      const GoogleString value =
          (params.value(i) == NULL) ? "" : *params.value(i);
      const char* name = params.name(i);
      if (strcmp(name, "json") == 0) {
        json = true;
      } else if (strcmp(name, "start_time") == 0) {
        net_instaweb::StringToInt64(value, &start_time);
      } else if (strcmp(name, "end_time") == 0) {
        net_instaweb::StringToInt64(value, &end_time);
      } else if (strcmp(name, "var_titles") == 0) {
        std::vector<StringPiece> variable_names;
        net_instaweb::SplitStringPieceToVector(
            value, ",", &variable_names, true);
        for (size_t i = 0; i < variable_names.size(); ++i) {
          var_titles.insert(variable_names[i].as_string());
        }
      } else if (strcmp(name, "hist_titles") == 0) {
        std::vector<StringPiece> histogram_names;
        net_instaweb::SplitStringPieceToVector(
            value, ",", &histogram_names, true);
        for (size_t i = 0; i < histogram_names.size(); ++i) {
          // TODO(morlovich): Cleanup & publicize UrlToFileNameEncoder::Unescape
          // and use it here, instead of this GlobalReplaceSubstring hack.
          GoogleString name = histogram_names[i].as_string();
          net_instaweb::GlobalReplaceSubstring("%20", " ", &(name));
          hist_titles.insert(name);
        }
      } else if (strcmp(name, "granularity") == 0) {
        net_instaweb::StringToInt64(value, &granularity_ms);
      }
    }
  }
  GoogleString output;
  net_instaweb::StringWriter writer(&output);
  if (json) {
    statistics->console_logger()->DumpJSON(var_titles, hist_titles,
                                           start_time, end_time,
                                           granularity_ms, &writer,
                                           message_handler);
  } else {
    // Generate some navigational links to the right to help
    // our users get to other modes.
    writer.Write(
                "<div style='float:right'>View "
                        "<a href='?config'>Configuration</a>, "
                        "<a href='?'>Statistics</a> "
                        "(<a href='?memcached'>with memcached Stats</a>). "
                "</div>",
                message_handler);

    // Only print stats or configuration, not both.
    if (!print_normal_config) {
      writer.Write(global_stats_request ?
                   "Global Statistics" : "VHost-Specific Statistics",
                   message_handler);

      // TODO(oschaaf): for when refactoring this with the apache code,
      // this note is a reminder that this is different in nginx:
      // we prepend the host identifier here
      if (!global_stats_request) {
        writer.Write(
            net_instaweb::StrCat("[",
                                 server_context->hostname_identifier(), "]"),
            message_handler);
      }

      // Write <pre></pre> for Dump to keep good format.
      writer.Write("<pre>", message_handler);
      statistics->Dump(&writer, message_handler);
      writer.Write("</pre>", message_handler);
      statistics->RenderHistograms(&writer, message_handler);

      if (params.Has("memcached")) {
        GoogleString memcached_stats;
        factory->PrintMemCacheStats(&memcached_stats);
        if (!memcached_stats.empty()) {
          WritePre(memcached_stats, &writer, message_handler);
        }
      }
    }

    if (print_normal_config) {
      writer.Write("Configuration:<br>", message_handler);
      WritePre(server_context->config()->OptionsToString(),
               &writer, message_handler);
    }
  }

  if (json) {
    write_handler_response(output, r, net_instaweb::kContentTypeJson,
                           factory->timer());
  } else {
    write_handler_response(output, r, factory->timer());
  }

  return NGX_OK;
}

ngx_int_t ps_messages_handler(
    ngx_http_request_t* r,
    net_instaweb::NgxServerContext* server_context) {
  GoogleString output;
  net_instaweb::StringWriter writer(&output);
  net_instaweb::NgxRewriteDriverFactory* factory =
      server_context->ngx_rewrite_driver_factory();
  net_instaweb::NgxMessageHandler* message_handler =
      factory->ngx_message_handler();
  // Write <pre></pre> for Dump to keep good format.
  writer.Write("<pre>", message_handler);
  if (!message_handler->Dump(&writer)) {
    writer.Write("Writing to ngx_pagespeed_message failed. \n"
                 "Please check if it's enabled in pagespeed.conf.\n",
                 message_handler);
  }
  writer.Write("</pre>", message_handler);
  write_handler_response(output, r, factory->timer());
  return NGX_OK;
}

void ps_beacon_handler_helper(ngx_http_request_t* r,
                                   StringPiece beacon_data) {
  ngx_log_debug(NGX_LOG_DEBUG_HTTP, r->connection->log, 0,
                "ps_beacon_handler_helper: beacon[%d] %*s",
                beacon_data.size(),  beacon_data.size(),
                beacon_data.data());

  StringPiece user_agent;
  if (r->headers_in.user_agent != NULL) {
    user_agent = str_to_string_piece(r->headers_in.user_agent->value);
  }

  ps_srv_conf_t* cfg_s = ps_get_srv_config(r);
  CHECK(cfg_s != NULL);

  cfg_s->server_context->HandleBeacon(
      beacon_data,
      user_agent,
      net_instaweb::RequestContextPtr(new net_instaweb::NgxRequestContext(
          cfg_s->server_context->thread_system()->NewMutex(),
          cfg_s->server_context->timer(), r)));

  // TODO(jefftk): figure out how to insert Content-Length:0 as a response
  // header so wget doesn't hang.
}

// Called after nginx reads the request body from the client.  For another
// example processing request buffers, see ngx_http_form_input_module.c
void ps_beacon_body_handler(ngx_http_request_t* r) {

  if (r->request_body == NULL || r->request_body->buf == NULL) {
    ngx_http_finalize_request(r, NGX_HTTP_INTERNAL_SERVER_ERROR);
    return;
  }

  ngx_buf_t *buf = r->request_body->buf;
  StringPiece request_body(reinterpret_cast<char*>(buf->pos), ngx_buf_size(buf));

  ps_beacon_handler_helper(r, request_body);
  r->count--;
  ngx_http_finalize_request(r, NGX_HTTP_NO_CONTENT);
}

<<<<<<< HEAD
// Called after nginx reads the request body from the client.  For another
// example processing request buffers, see ngx_http_form_input_module.c
void ps_beacon_body_handler(ngx_http_request_t* r) {
  StringPiece request_body;
  bool ok = ps_request_body_to_string_piece(r, &request_body);
  if (ok) {
    ps_beacon_handler_helper(r, request_body);
    // TODO(jefftk): should we use "r->filter_finalize = 1" instead?  Is this
    // the right way to do it?
    r->count--;
    ngx_http_finalize_request(r, NGX_HTTP_NO_CONTENT);
  } else {
    ngx_http_finalize_request(r, NGX_HTTP_INTERNAL_SERVER_ERROR);
  }
=======
void ps_recover_buffer(ngx_http_request_t *r) {
  ps_request_ctx_t *ctx = ps_get_request_context(r);

  r->header_in = ctx->header_in;
>>>>>>> 31a4aa5c
}

ngx_int_t ps_beacon_handler(ngx_http_request_t* r) {
  if (r->method == NGX_HTTP_POST) {
    // Use post body. Handler functions are called before the request body has
    // been read from the client, so we need to ask nginx to read it from the
    // client and then call us back.  Control flow continues in
    // ps_beacon_body_handler unless there's an error reading the request body.
    //
    // See: http://forum.nginx.org/read.php?2,31312,31312

    // copy from instaweb_handler.cc
    static const off_t kMaxPostSizeBytes = 131072;

    if (r->headers_in.content_length_n == -1) {
      return NGX_HTTP_INTERNAL_SERVER_ERROR;
    }
    if (r->headers_in.content_length_n > kMaxPostSizeBytes) {
      return NGX_HTTP_REQUEST_ENTITY_TOO_LARGE;
    }

    ngx_http_core_loc_conf_t *clcf = static_cast<ngx_http_core_loc_conf_t *>(
                         ngx_http_get_module_loc_conf(r, ngx_http_core_module));

    // can be read in single buffer ? see ngx_http_read_client_request_body
    size_t preread = r->header_in->last - r->header_in->pos;
    off_t rest = r->headers_in.content_length_n - preread;
    ssize_t size = clcf->client_body_buffer_size;
    size += size >> 2;

    if (rest >= size) {
      // can not read in single buffer,
      // alloc new and recover r->header_in when finalize, see ps_release
      ngx_buf_t *buf = ngx_create_temp_buf(r->pool, r->headers_in.content_length_n);
      if (buf == NULL) {
        return NGX_HTTP_INTERNAL_SERVER_ERROR;
      }

      ps_request_ctx_t *ctx = ps_get_request_context(r);
      if (ctx == NULL) {
        ps_request_ctx_t* ctx = new ps_request_ctx_t();
        ctx->r = r;
        ctx->pipe_fd = -1;
        ctx->is_resource_fetch = false;
        ctx->write_pending = false;
        ctx->pagespeed_connection = NULL;
        ngx_http_cleanup_t* cleanup = ngx_http_cleanup_add(r, 0);
        if (cleanup == NULL) {
          return NGX_HTTP_INTERNAL_SERVER_ERROR;
        }
        cleanup->handler = ps_release_request_context;
        cleanup->data = ctx;
        ngx_http_set_ctx(r, ctx, ngx_pagespeed);
      }

      // copy preread
      ngx_memcpy(buf->last, r->header_in->pos, preread);
      buf->last += preread;

      ctx->header_in = r->header_in; // for recover use
      // read_client_request_body will check r->header_in first
      r->header_in = buf;
    }
    r->request_body_in_file_only = 0;
    r->request_body_in_single_buf = 1;
    ngx_int_t rc = ngx_http_read_client_request_body(r, ps_beacon_body_handler);
    if (rc >= NGX_HTTP_SPECIAL_RESPONSE) {
      return rc;
    }
    return NGX_DONE;
  } else {
    // Use query params.
    StringPiece beacon_data;
    StringPiece unparsed_uri = str_to_string_piece(r->unparsed_uri);
    stringpiece_ssize_type question_mark_index = unparsed_uri.find("?");
    if (question_mark_index == StringPiece::npos) {
      beacon_data = "";
    } else {
      beacon_data = unparsed_uri.substr(
          question_mark_index+1, unparsed_uri.size() - (question_mark_index+1));
    }
    ps_beacon_handler_helper(r, beacon_data);
    return NGX_HTTP_NO_CONTENT;
  }
}

// Handle requests for resources like example.css.pagespeed.ce.LyfcM6Wulf.css
// and for static content like /ngx_pagespeed_static/js_defer.q1EBmcgYOC.js
ngx_int_t ps_content_handler(ngx_http_request_t* r) {
  ps_srv_conf_t* cfg_s = ps_get_srv_config(r);
  if (cfg_s->server_context == NULL) {
    // Pagespeed is on for some server block but not this one.
    return NGX_DECLINED;
  }

  // Poll for cache flush on every request (polls are rate-limited).
  cfg_s->server_context->FlushCacheIfNecessary();

  ngx_log_debug1(NGX_LOG_DEBUG_HTTP, r->connection->log, 0,
                 "http pagespeed handler \"%V\"", &r->uri);

  switch (ps_create_request_context(
      r, true /* is a resource fetch */)) {
    case CreateRequestContext::kError:
      return NGX_ERROR;
    case CreateRequestContext::kNotUnderstood:
    case CreateRequestContext::kPagespeedDisabled:
    case CreateRequestContext::kInvalidUrl:
    case CreateRequestContext::kPagespeedSubrequest:
    case CreateRequestContext::kNotHeadOrGet:
    case CreateRequestContext::kErrorResponse:
      return NGX_DECLINED;
    case CreateRequestContext::kBeacon:
      return ps_beacon_handler(r);
    case CreateRequestContext::kStaticContent:
      return ps_static_handler(r);
    case CreateRequestContext::kStatistics:
      return ps_statistics_handler(r, cfg_s->server_context);
    case CreateRequestContext::kMessages:
      return ps_messages_handler(r, cfg_s->server_context);
    case CreateRequestContext::kOk:
      break;
  }

  ps_request_ctx_t* ctx = ps_get_request_context(r);
  CHECK(ctx != NULL);

  // generic checker will not finalize request
  // so do not need increase r->count here
  return NGX_DONE;
}

// preaccess_handler should be at generic phase before try_files
ngx_int_t ps_preaccess_handler(ngx_http_request_t *r) {
  ngx_http_core_main_conf_t *cmcf;
  ngx_http_phase_handler_t *ph;
  ngx_uint_t i;

  cmcf = static_cast<ngx_http_core_main_conf_t *>(
                    ngx_http_get_module_main_conf(r, ngx_http_core_module));

  ph = cmcf->phase_engine.handlers;

  i = r->phase_handler;
  // move handlers before try_files && content phase
  while (ph[i + 1].checker != ngx_http_core_try_files_phase
      && ph[i + 1].checker != ngx_http_core_content_phase) {
    ph[i] = ph[i + 1];
    ph[i].next--;
    i++;
  }

  // insert content handler
  ph[i].checker = ngx_http_core_generic_phase;
  ph[i].handler = ps_content_handler;
  ph[i].next = i + 1;

  // next preaccess handler
  r->phase_handler--;
  return NGX_DECLINED;
}

ngx_int_t ps_init(ngx_conf_t* cf) {
  // Only put register pagespeed code to run if there was a "pagespeed"
  // configuration option set in the config file.  With "pagespeed off" we
  // consider every request and choose not to do anything, while with no
  // "pagespeed" directives we won't have any effect after nginx is done loading
  // its configuration.

  ps_main_conf_t* cfg_m = static_cast<ps_main_conf_t*>(
      ngx_http_conf_get_module_main_conf(cf, ngx_pagespeed));

  // The driver factory is on the main config and is non-NULL iff there is a
  // pagespeed configuration option in the main config or a server block.  Note
  // that if any server block has pagespeed 'on' then our header filter, body
  // filter, and content handler will run in every server block.  This is ok,
  // because they will notice that the server context is NULL and do nothing.
  if (cfg_m->driver_factory != NULL) {
    ngx_http_next_header_filter = ngx_http_top_header_filter;
    ngx_http_top_header_filter = ps_header_filter;

    ngx_http_next_body_filter = ngx_http_top_body_filter;
    ngx_http_top_body_filter = ps_body_filter;

    ngx_http_core_main_conf_t* cmcf = static_cast<ngx_http_core_main_conf_t*>(
        ngx_http_conf_get_module_main_conf(cf, ngx_http_core_module));

    ngx_http_handler_pt* h = static_cast<ngx_http_handler_pt*>(
        ngx_array_push(&cmcf->phases[NGX_HTTP_PREACCESS_PHASE].handlers));
    if (h == NULL) {
      return NGX_ERROR;
    }
    *h = ps_preaccess_handler;
  }

  return NGX_OK;
}

ngx_http_module_t ps_module = {
  NULL,  // preconfiguration
  ps_init,  // postconfiguration

  ps_create_main_conf,
  NULL,  // initialize main configuration

  ps_create_srv_conf,
  ps_merge_srv_conf,

  ps_create_loc_conf,
  ps_merge_loc_conf
};

// called after configuration is complete, but before nginx starts forking
ngx_int_t ps_init_module(ngx_cycle_t* cycle) {
  ps_main_conf_t* cfg_m = static_cast<ps_main_conf_t*>(
      ngx_http_cycle_get_module_main_conf(cycle, ngx_pagespeed));

  ngx_http_core_main_conf_t* cmcf = static_cast<ngx_http_core_main_conf_t*>(
      ngx_http_cycle_get_module_main_conf(cycle, ngx_http_core_module));
  ngx_http_core_srv_conf_t** cscfp = static_cast<ngx_http_core_srv_conf_t**>(
      cmcf->servers.elts);
  ngx_uint_t s;

  bool have_server_context = false;
  net_instaweb::Statistics* statistics = NULL;
  // Iterate over all configured server{} blocks, and find out if we have
  // an enabled ServerContext.
  for (s = 0; s < cmcf->servers.nelts; s++) {
    ps_srv_conf_t* cfg_s = static_cast<ps_srv_conf_t*>(
        cscfp[s]->ctx->srv_conf[ngx_pagespeed.ctx_index]);
    if (cfg_s->server_context != NULL) {
      have_server_context = true;

      net_instaweb::NgxRewriteOptions* config = cfg_s->server_context->config();
      // Lazily create shared-memory statistics if enabled in any
      // config, even when ngx_pagespeed is totally disabled.  This
      // allows statistics to work if ngx_pagespeed gets turned on via
      // .htaccess or query param.
      if ((statistics == NULL) && config->statistics_enabled()) {
        statistics = cfg_m->driver_factory->MakeGlobalSharedMemStatistics(
            config->statistics_logging_enabled(),
            config->statistics_logging_interval_ms(),
            config->statistics_logging_file());
      }

      // The hostname identifier is used by the shared memory statistics
      // to allocate a segment, and should be unique name per server
      GoogleString hostname_identifier = net_instaweb::StrCat(
          "Host[", base::IntToString(static_cast<int>(s)), "]");
      cfg_s->server_context->set_hostname_identifier(hostname_identifier);

      // If config has statistics on and we have per-vhost statistics on
      // as well, then set it up.
      if (config->statistics_enabled()
          && cfg_m->driver_factory->use_per_vhost_statistics()) {
        cfg_s->server_context->CreateLocalStatistics(statistics);
      }
    }
  }

  if (have_server_context) {
    // TODO(oschaaf): this ignores sigpipe messages from memcached.
    // however, it would be better to not have those signals generated
    // in the first place, as suppressing them this way may interfere
    // with other modules that actually are interested in these signals
    ps_ignore_sigpipe();

    // If no shared-mem statistics are enabled, then init using the default
    // NullStatistics.
    if (statistics == NULL) {
      statistics = cfg_m->driver_factory->statistics();
      net_instaweb::NgxRewriteDriverFactory::InitStats(statistics);
    }

    ngx_http_core_loc_conf_t* clcf = static_cast<ngx_http_core_loc_conf_t*>(
        ngx_http_conf_get_module_loc_conf((*cscfp), ngx_http_core_module));

    cfg_m->driver_factory->set_resolver(clcf->resolver);
    cfg_m->driver_factory->set_resolver_timeout(clcf->resolver_timeout);

    if (!cfg_m->driver_factory->CheckResolver()) {
      cfg_m->handler->Message(
          net_instaweb::kError,
          "UseNativeFetcher is on, please configure a resolver.");
      return NGX_ERROR;
    }

    cfg_m->driver_factory->RootInit(cycle->log);
  } else {
    delete cfg_m->driver_factory;
    cfg_m->driver_factory = NULL;
  }
  return NGX_OK;
}

// Called when nginx forks worker processes.  No threads should be started
// before this.
ngx_int_t ps_init_child_process(ngx_cycle_t* cycle) {
  ps_main_conf_t* cfg_m = static_cast<ps_main_conf_t*>(
      ngx_http_cycle_get_module_main_conf(cycle, ngx_pagespeed));
  if (cfg_m->driver_factory == NULL) {
    return NGX_OK;
  }

  // ChildInit() will initialise all ServerContexts, which we need to
  // create ProxyFetchFactories below
  cfg_m->driver_factory->ChildInit(cycle->log);

  ngx_http_core_main_conf_t* cmcf = static_cast<ngx_http_core_main_conf_t*>(
      ngx_http_cycle_get_module_main_conf(cycle, ngx_http_core_module));
  ngx_http_core_srv_conf_t** cscfp = static_cast<ngx_http_core_srv_conf_t**>(
      cmcf->servers.elts);
  ngx_uint_t s;

  // Iterate over all configured server{} blocks, and find our context in it,
  // so we can create and set a ProxyFetchFactory for it.
  for (s = 0; s < cmcf->servers.nelts; s++) {
    ps_srv_conf_t* cfg_s = static_cast<ps_srv_conf_t*>(
        cscfp[s]->ctx->srv_conf[ngx_pagespeed.ctx_index]);
    // Some server{} blocks may not have a ServerContext in that case we must
    // not instantiate a ProxyFetchFactory.
    if (cfg_s->server_context != NULL) {
      cfg_s->proxy_fetch_factory =
          new net_instaweb::ProxyFetchFactory(cfg_s->server_context);
    }
  }

  if (!cfg_m->driver_factory->InitNgxUrlAsyncFetcher()) {
    return NGX_ERROR;
  }
  cfg_m->driver_factory->StartThreads();

  return NGX_OK;
}

}  // namespace

}  // namespace ngx_psol

ngx_module_t ngx_pagespeed = {
  NGX_MODULE_V1,
  &ngx_psol::ps_module,
  ngx_psol::ps_commands,
  NGX_HTTP_MODULE,
  NULL,
  ngx_psol::ps_init_module,
  ngx_psol::ps_init_child_process,
  NULL,
  NULL,
  NULL,
  NULL,
  NGX_MODULE_V1_PADDING
};<|MERGE_RESOLUTION|>--- conflicted
+++ resolved
@@ -2315,27 +2315,10 @@
   ngx_http_finalize_request(r, NGX_HTTP_NO_CONTENT);
 }
 
-<<<<<<< HEAD
-// Called after nginx reads the request body from the client.  For another
-// example processing request buffers, see ngx_http_form_input_module.c
-void ps_beacon_body_handler(ngx_http_request_t* r) {
-  StringPiece request_body;
-  bool ok = ps_request_body_to_string_piece(r, &request_body);
-  if (ok) {
-    ps_beacon_handler_helper(r, request_body);
-    // TODO(jefftk): should we use "r->filter_finalize = 1" instead?  Is this
-    // the right way to do it?
-    r->count--;
-    ngx_http_finalize_request(r, NGX_HTTP_NO_CONTENT);
-  } else {
-    ngx_http_finalize_request(r, NGX_HTTP_INTERNAL_SERVER_ERROR);
-  }
-=======
 void ps_recover_buffer(ngx_http_request_t *r) {
   ps_request_ctx_t *ctx = ps_get_request_context(r);
 
   r->header_in = ctx->header_in;
->>>>>>> 31a4aa5c
 }
 
 ngx_int_t ps_beacon_handler(ngx_http_request_t* r) {
@@ -2369,7 +2352,8 @@
     if (rest >= size) {
       // can not read in single buffer,
       // alloc new and recover r->header_in when finalize, see ps_release
-      ngx_buf_t *buf = ngx_create_temp_buf(r->pool, r->headers_in.content_length_n);
+      ngx_buf_t *buf = ngx_create_temp_buf(r->pool, 
+                             r->headers_in.content_length_n);
       if (buf == NULL) {
         return NGX_HTTP_INTERNAL_SERVER_ERROR;
       }
